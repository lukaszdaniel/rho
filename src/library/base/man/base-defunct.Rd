--- conflicted
+++ resolved
@@ -52,14 +52,11 @@
 \alias{unix}
 \alias{gammaCody}
 \alias{manglePackageName}
-<<<<<<< HEAD
-=======
 \alias{.Import}
 \alias{.ImportFrom}
 \alias{.Export}
 \alias{.S3method}
 \alias{.First.lib}
->>>>>>> e3ceeaa2
 %
 \description{
   The functions or variables listed here are no longer part of \R as
@@ -143,8 +140,6 @@
 % Removed in 2.9.0
 manglePackageName(pkgName, pkgVersion)
 % </Removed 2.9.0>
-<<<<<<< HEAD
-=======
 % Removed in 2.13.0
 .Import(...)
 .ImportFrom(name, ...)
@@ -154,7 +149,6 @@
 % Removed in 2.14.0
 .First.lib(lib, pkg)
 % </Removed 2.14.0>
->>>>>>> e3ceeaa2
 }
 \details{
   \code{category} has been an old-S function before there were factors;
@@ -206,11 +200,7 @@
   internal coding of a factor, use \code{unclass}, \code{as.vector} or
   \code{as.integer}.  For \emph{ordered} factors, \code{codes} was
   equivalent to these, but for \emph{unordered} factors it assumed an
-<<<<<<< HEAD
-  an alphabetical ordering of the levels in the locale in use.
-=======
   alphabetical ordering of the levels in the locale in use.
->>>>>>> e3ceeaa2
 
   \code{La.eigen} has become the default for \code{\link{eigen}}.
 
@@ -251,8 +241,6 @@
 
   \code{manglePackageName} was part of the defunct support for versioned
   installs.
-<<<<<<< HEAD
-=======
 
   \code{.Import}, \code{.ImportFrom}, \code{.Export} and
   \code{.S3method} were part of an experimental alternative way to
@@ -260,7 +248,6 @@
 
   \code{.First.lib} was the load/attach hook for packages without
   namespaces: use \code{\link{.onLoad}} or \code{\link{.onAttach}} instead.
->>>>>>> e3ceeaa2
 }
 \seealso{
   \code{\link{Defunct}}, \code{\link{base-deprecated}}
