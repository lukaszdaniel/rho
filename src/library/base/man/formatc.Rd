--- conflicted
+++ resolved
@@ -15,25 +15,16 @@
 formatC(x, digits = NULL, width = NULL,
         format = NULL, flag = "", mode = NULL,
         big.mark = "", big.interval = 3L,
-<<<<<<< HEAD
-      small.mark = "", small.interval = 5L,
-    decimal.mark = ".", preserve.width = "individual",
-=======
         small.mark = "", small.interval = 5L,
         decimal.mark = ".", preserve.width = "individual",
->>>>>>> e3ceeaa2
         zero.print = NULL, drop0trailing = FALSE)
 
 prettyNum(x, big.mark = "",   big.interval = 3L,
           small.mark = "", small.interval = 5L,
           decimal.mark = ".",
           preserve.width = c("common", "individual", "none"),
-<<<<<<< HEAD
-          zero.print = NULL, drop0trailing = FALSE, is.cmplx = NA, \dots)
-=======
           zero.print = NULL, drop0trailing = FALSE, is.cmplx = NA,
           \dots)
->>>>>>> e3ceeaa2
 }
 \arguments{
   \item{x}{an atomic numerical or character object, possibly
