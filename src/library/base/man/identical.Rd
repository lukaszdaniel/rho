--- conflicted
+++ resolved
@@ -1,10 +1,6 @@
 % File src/library/base/man/identical.Rd
 % Part of the R package, http://www.R-project.org
-<<<<<<< HEAD
-% Copyright 2001-2009 R Core Development Team
-=======
 % Copyright 2001-2010 R Core Development Team
->>>>>>> e3ceeaa2
 % Distributed under GPL 2 or later
 
 \name{identical}
@@ -16,23 +12,15 @@
   \code{FALSE} in every other case.
 }
 \usage{
-<<<<<<< HEAD
-identical(x, y, num.eq = TRUE, single.NA = TRUE, attrib.as.set = TRUE)
-=======
 identical(x, y, num.eq = TRUE, single.NA = TRUE, attrib.as.set = TRUE,
                 ignore.bytecode = TRUE)
->>>>>>> e3ceeaa2
 }
 \arguments{
   \item{x, y}{any \R objects.}
   \item{num.eq}{logical indicating if (\code{\link{double}} and
     \code{\link{complex}} non-\code{\link{NA}}) numbers should be
     compared using \code{\link{==}} (\sQuote{equal}), or by bitwise
-<<<<<<< HEAD
-    comparison. The latter (non-default) differentiates between
-=======
     comparison.  The latter (non-default) differentiates between
->>>>>>> e3ceeaa2
     \code{-0} and \code{+0}.}
   \item{single.NA}{logical indicating if there is conceptually just one numeric
     \code{\link{NA}} and one \code{\link{NaN}};  \code{single.NA = FALSE}
@@ -41,14 +29,9 @@
     \code{x} and \code{y} should be treated as \emph{unordered} tagged
     pairlists (\dQuote{sets}); this currently also applies to
     \code{\link{slot}}s of S4 objects.  It may well be too strict to set
-<<<<<<< HEAD
-    \code{attrib.as.set = FALSE}.
-  }
-=======
     \code{attrib.as.set = FALSE}.}
   \item{ignore.bytecode}{logical indicating if byte code should be
     ignored when comparing functions.}
->>>>>>> e3ceeaa2
 }
 \details{
   A call to \code{identical} is the way to test exact equality in
@@ -82,14 +65,6 @@
   If \code{single.NA} is true, as by default, \code{identical} sees
   \code{\link{NaN}} as different from \code{\link{NA_real_}}, but all
   \code{NaN}s are equal (and all \code{NA} of the same type are equal).
-<<<<<<< HEAD
-
-  If \code{attrib.as.set} is true, as by default, comparison of
-  attributes view them as a set (and not a vector, so order is not
-  tested).
-
-  Note that \code{identical(x,y, FALSE,FALSE,FALSE)} pickily tests for
-=======
   
   Character strings are regarded as identical if they are in different
   marked encodings but would agree when translated to UTF-8.
@@ -106,7 +81,6 @@
   should compare the results of \code{\link{disassemble}()}.
 
   Note that \code{identical(x,y,FALSE,FALSE,FALSE,FALSE)} pickily tests for
->>>>>>> e3ceeaa2
   very exact equality.
 }
 \value{
@@ -149,8 +123,6 @@
 ## similar:
 identical(NaN, -NaN) # TRUE
 identical(NaN, -NaN, single.NA=FALSE) # differ on bit-level
-<<<<<<< HEAD
-=======
 ## for functions:
 f <- function(x) x
 f
@@ -158,7 +130,6 @@
 g
 identical(f, g)
 identical(f, g, ignore.bytecode=FALSE)
->>>>>>> e3ceeaa2
 \dontshow{
 m0 <- m <- structure(cbind(I=1, a=1:3), foo = "bar", class = "matrix")
 attributes(m0) <- rev(attributes(m))
