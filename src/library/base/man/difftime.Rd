% File src/library/base/man/difftime.Rd
% Part of the R package, http://www.R-project.org
<<<<<<< HEAD
% Copyright 1995-2009 R Core Development Team
=======
% Copyright 1995-2010 R Core Development Team
>>>>>>> e3ceeaa2
% Distributed under GPL 2 or later

\name{difftime}
\alias{difftime}
\alias{as.difftime}
\alias{as.double.difftime}
\alias{is.numeric.difftime}
\alias{print.difftime}
\alias{format.difftime}
\alias{units.difftime}
\alias{units<-.difftime}
\alias{Ops.difftime}
\alias{*.difftime}
\alias{/.difftime}
\alias{Math.difftime}
\alias{Summary.difftime}
\alias{[.difftime}
\alias{mean.difftime}
\alias{units}
\alias{units<-}
\alias{time interval} % used by mean.Rd
\title{Time Intervals}
\description{
  Time intervals creation, printing, and some arithmetic.
}
\usage{
\special{time1 - time2}

difftime(time1, time2, tz,
         units = c("auto", "secs", "mins", "hours",
                   "days", "weeks"))

as.difftime(tim, format = "\%X", units = "auto")

\method{format}{difftime}(x, ...)
\method{units}{difftime}(x)
\method{units}{difftime}(x) <- value
\method{as.double}{difftime}(x, units = "auto", ...)

<<<<<<< HEAD
## Group methods, notably for round(), signif(), floor(), ceiling(),
## trunc(), abs(); called directly, *not* as Math():
=======
## Group methods, notably for round(), signif(), floor(),
## ceiling(), trunc(), abs(); called directly, *not* as Math():
>>>>>>> e3ceeaa2
\method{Math}{difftime}(x, \dots)
}
\arguments{
  \item{time1, time2}{\link{date-time} or \link[=Dates]{date} objects.}
<<<<<<< HEAD
  \item{tz}{a timezone specification to be used for the conversion.
    System-specific, but \code{""} is the current time zone, and
    \code{"GMT"} is UTC.}
  \item{units}{character.  Units in which the results are desired. Can
    be abbreviated.}
  \item{value}{character.  Like \code{units} above, except that
=======
  \item{tz}{an optional \link{timezone} specification to be used for the
    conversion, mainly for \code{"POSIXlt"} objects.}
  \item{units}{character string.  Units in which the results are
    desired.  Can be abbreviated.}
  \item{value}{character string.  Like \code{units}, except that
>>>>>>> e3ceeaa2
    abbreviations are not allowed.}
  \item{tim}{character string or numeric value specifying a time interval.}
  \item{format}{character specifying the format of \code{tim}: see
    \code{\link{strptime}}.  The default is a locale-specific time format.}
  \item{x}{an object inheriting from class \code{"difftime"}.}
  \item{\dots}{arguments to be passed to or from other methods.}
}
\details{
  Function \code{difftime} calculates a difference of two date/time
  objects and returns an object of class \code{"difftime"} with an
  attribute indicating the units.  The
  \code{\link[=S3groupGeneric]{Math}} group method provides
  \code{\link{round}}, \code{\link{signif}}, \code{\link{floor}},
  \code{\link{ceiling}}, \code{\link{trunc}}, \code{\link{abs}}, and
  \code{\link{sign}} methods for objects of this class, and there are
  methods for the group-generic (see
  \code{\link[=S3groupGeneric]{Ops}}) logical and arithmetic
  operations.

  If \code{units = "auto"}, a suitable set of units is chosen, the largest
  possible (excluding \code{"weeks"}) in which all the absolute
  differences are greater than one.

  Subtraction of date-time objects gives an object of this class,
  by calling \code{difftime} with \code{units = "auto"}.  Alternatively,
  \code{as.difftime()} works on character-coded or numeric time
  intervals; in the latter case, units must be specified, and
  \code{format} has no effect.

  Limited arithmetic is available on \code{"difftime"} objects: they can
  be added or subtracted, and multiplied or divided by a numeric vector.
  In addition, adding or subtracting a numeric vector by a
  \code{"difftime"} object implicitly converts the numeric vector to a
  \code{"difftime"} object with the same units as the \code{"difftime"}
  object.  There are methods for \code{\link{mean}} and
  \code{\link{sum}} (via the \code{\link[=S3groupGeneric]{Summary}}
  group generic).

  The units of a \code{"difftime"} object can be extracted by the
  \code{units} function, which also has an replacement form.  If the units
  are changed, the numerical value is scaled accordingly.

  The \code{as.double} method returns the numeric value expressed in
  the specified units.  Using  \code{units = "auto"} means the units of the
  object.

  The \code{format} method simply formats the numeric value and appends
  the units as a text string.
  
  The default behaviour when \code{time1} or \code{time2} was a
  \code{"POSIXlt"} object changed in \R 2.12.0: previously such objects
  were regarded as in the timezone given by \code{tz} which defaulted to
  the current timezone.
}
\seealso{
  \code{\link{DateTimeClasses}}.
}
\examples{\donttest{
(z <- Sys.time() - 3600)
Sys.time() - z                # just over 3600 seconds.

## time interval between releases of R 1.2.2 and 1.2.3.
ISOdate(2001, 4, 26) - ISOdate(2001, 2, 26)

as.difftime(c("0:3:20", "11:23:15"))
as.difftime(c("3:20", "23:15", "2:"), format= "\%H:\%M")# 3rd gives NA
(z <- as.difftime(c(0,30,60), units="mins"))
as.numeric(z, units="secs")
as.numeric(z, units="hours")
format(z)
}}
\keyword{utilities}
\keyword{chron}<|MERGE_RESOLUTION|>--- conflicted
+++ resolved
@@ -1,10 +1,6 @@
 % File src/library/base/man/difftime.Rd
 % Part of the R package, http://www.R-project.org
-<<<<<<< HEAD
-% Copyright 1995-2009 R Core Development Team
-=======
 % Copyright 1995-2010 R Core Development Team
->>>>>>> e3ceeaa2
 % Distributed under GPL 2 or later
 
 \name{difftime}
@@ -44,31 +40,17 @@
 \method{units}{difftime}(x) <- value
 \method{as.double}{difftime}(x, units = "auto", ...)
 
-<<<<<<< HEAD
-## Group methods, notably for round(), signif(), floor(), ceiling(),
-## trunc(), abs(); called directly, *not* as Math():
-=======
 ## Group methods, notably for round(), signif(), floor(),
 ## ceiling(), trunc(), abs(); called directly, *not* as Math():
->>>>>>> e3ceeaa2
 \method{Math}{difftime}(x, \dots)
 }
 \arguments{
   \item{time1, time2}{\link{date-time} or \link[=Dates]{date} objects.}
-<<<<<<< HEAD
-  \item{tz}{a timezone specification to be used for the conversion.
-    System-specific, but \code{""} is the current time zone, and
-    \code{"GMT"} is UTC.}
-  \item{units}{character.  Units in which the results are desired. Can
-    be abbreviated.}
-  \item{value}{character.  Like \code{units} above, except that
-=======
   \item{tz}{an optional \link{timezone} specification to be used for the
     conversion, mainly for \code{"POSIXlt"} objects.}
   \item{units}{character string.  Units in which the results are
     desired.  Can be abbreviated.}
   \item{value}{character string.  Like \code{units}, except that
->>>>>>> e3ceeaa2
     abbreviations are not allowed.}
   \item{tim}{character string or numeric value specifying a time interval.}
   \item{format}{character specifying the format of \code{tim}: see
