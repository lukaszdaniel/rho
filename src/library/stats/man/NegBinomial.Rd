--- conflicted
+++ resolved
@@ -62,18 +62,11 @@
   If an element of \code{x} is not integer, the result of \code{dnbinom}
   is zero, with a warning.
 
-<<<<<<< HEAD
-  The case \code{size == 0} is the distribution concentrated at zero. This 
-  is the limiting distribution for \code{size} approaching zero, even if 
-  \code{mu} rather than \code{prob} is held constant. Notice though, that
-  the mean of the limit distribution is 0, whatever the value of \code{mu}.  
-=======
   The case \code{size == 0} is the distribution concentrated at zero.
   This is the limiting distribution for \code{size} approaching zero,
   even if \code{mu} rather than \code{prob} is held constant.  Notice
   though, that the mean of the limit distribution is 0, whatever the
   value of \code{mu}.
->>>>>>> 38b5bfbc
 
   The quantile is defined as the smallest value \eqn{x} such that
   \eqn{F(x) \ge p}, where \eqn{F} is the distribution function.
