--- conflicted
+++ resolved
@@ -1,10 +1,6 @@
 % File src/library/base/man/seq.Rd
 % Part of the R package, http://www.R-project.org
-<<<<<<< HEAD
-% Copyright 1995-2009 R Core Development Team
-=======
 % Copyright 1995-2010 R Core Development Team
->>>>>>> e3ceeaa2
 % Distributed under GPL 2 or later
 
 \name{seq}
@@ -68,18 +64,11 @@
   (identical to \code{from:to}).
 
   The second form generates \code{from, from+by}, \ldots, up to the
-<<<<<<< HEAD
-  sequence value less than or equal to \code{to}.  Specifying
-  \code{to - from} and \code{by} of opposite signs is an error.  Note
-  that the computed final value can go just beyond \code{to} to allow for
-  rounding error, but (as from \R 2.9.0) is truncated to \code{to}.
-=======
   sequence value less than or equal to \code{to}.  Specifying \code{to -
   from} and \code{by} of opposite signs is an error.  Note that the
   computed final value can go just beyond \code{to} to allow for
   rounding error, but is truncated to \code{to}.  (\sQuote{Just beyond}
   is by up to \eqn{10^{-10}}{1e-10} times \code{abs(from - to)}.)
->>>>>>> e3ceeaa2
 
   The third generates a sequence of \code{length.out} equally spaced
   values from \code{from} to \code{to}.  (\code{length.out} is usually
@@ -104,14 +93,6 @@
   Very small sequences (with \code{from - to} of the order of \eqn{10^{-14}}
   times the larger of the ends) will return \code{from}.
 
-<<<<<<< HEAD
-  For \code{seq}(only), up to two of \code{from}, \code{to} and \code{by} can
-  be supplied as complex values provided \code{length.out} or
-  \code{along.with} is specified.
-
-  \code{seq.int}, \code{seq_along} and \code{seq_len} are
-  \link{primitive}: the latter two ignore any argument name.
-=======
   For \code{seq} (only), up to two of \code{from}, \code{to} and
   \code{by} can be supplied as complex values provided \code{length.out}
   or \code{along.with} is specified.  More generally, the default method
@@ -120,33 +101,16 @@
 
   \code{seq.int}, \code{seq_along} and \code{seq_len} are
   \link{primitive}.
->>>>>>> e3ceeaa2
 }
 % We used to explain some of the circumstances when integer was
 % returned, but people read that carelessly, so no longer.
 \value{
-<<<<<<< HEAD
-  Currently, \code{seq.int} and the default method of \code{seq}
-  return a result of type \code{"integer"} (if it is representable as
-  that and) if \code{from} is (numerically equal to an) integer and,
-  e.g., only \code{to} is specified, or also if only \code{length} or
-  only \code{along.with} is specified.  \strong{Note:} this may change
-  in the future and programmers should not rely on it.
-  
-  \code{seq_along} and \code{seq_length} always return an integer vector.
-}
-%% well, for numeric from,   seq(from, to)  <==>  from:to
-%% which will *not* change in returning integer (when from is integer-valued)
-% MM: to specify all the conditions doesn't seem worth, nor should the
-% code be changed just for docu.purposes; e.g. str(seq(from=1L, to=8, by=3L))
-=======
   \code{seq.int} and the default method of \code{seq} for numeric
   arguments return a vector of type \code{"integer"} or \code{"double"}:
   programmers should not rely on which.
 
   \code{seq_along} and \code{seq_len} always return an integer vector.
 }
->>>>>>> e3ceeaa2
 
 \references{
   Becker, R. A., Chambers, J. M. and Wilks, A. R. (1988)
