--- conflicted
+++ resolved
@@ -1,10 +1,6 @@
 % File src/library/base/man/lazyload.Rd
 % Part of the R package, http://www.R-project.org
-<<<<<<< HEAD
-% Copyright 1995-2009 R Core Development Team
-=======
 % Copyright 1995-2011 R Core Development Team
->>>>>>> e3ceeaa2
 % Distributed under GPL 2 or later
 
 \name{lazyLoad}
@@ -12,11 +8,7 @@
 \alias{lazyLoadDBexec}
 \title{Lazy Load a Database of R Objects}
 \description{
-<<<<<<< HEAD
-  Internal function to lazy load a database of \R objects.
-=======
   Internal functions to lazy load a database of \R objects.
->>>>>>> e3ceeaa2
 }
 \usage{
 lazyLoad(filebase, envir = parent.frame(), filter)
@@ -31,21 +23,12 @@
   \item{fun}{Function of one argument, an environment.}
 }
 \details{
-<<<<<<< HEAD
-  This is an internal function for use only by \R itself.
-  
-  This is the workhorse function called by the package loader to load
-  the code for a package from a database.  The database consists of two
-  binary files, \file{\var{filebase}.rdb} (the objects) and
-  \file{\var{filebase}.rdx} (an index).
-=======
   These are internal functions for use only by \R itself.
   
   The function \code{lazyLoad} is the workhorse function called by the
   package loader to load the code for a package from a database.  The
   database consists of two binary files, \file{\var{filebase}.rdb} (the
   objects) and \file{\var{filebase}.rdx} (an index).
->>>>>>> e3ceeaa2
 
   The objects are not themselves loaded into \code{envir}: rather
   promises are created that will load the object from the database on
