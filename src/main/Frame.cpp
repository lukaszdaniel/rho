--- conflicted
+++ resolved
@@ -6,11 +6,7 @@
  *CXXR CXXR (and possibly MODIFIED) under the terms of the GNU General Public
  *CXXR Licence.
  *CXXR 
-<<<<<<< HEAD
- *CXXR CXXR is Copyright (C) 2008-10 Andrew R. Runnalls, subject to such other
-=======
  *CXXR CXXR is Copyright (C) 2008-12 Andrew R. Runnalls, subject to such other
->>>>>>> e3ceeaa2
  *CXXR copyrights and copyright restrictions as may be stated below.
  *CXXR 
  *CXXR CXXR is not part of the R project, and bugs and other issues should
@@ -47,11 +43,7 @@
 #include "R_ext/Error.h"
 #include "CXXR/Evaluator.h"
 #include "CXXR/FunctionBase.h"
-<<<<<<< HEAD
-#include "CXXR/GCStackRoot.h"
-=======
 #include "CXXR/GCStackRoot.hpp"
->>>>>>> e3ceeaa2
 #include "CXXR/Promise.h"
 
 using namespace std;
@@ -130,11 +122,7 @@
     m_frame->monitorWrite(*this);
 }
 
-<<<<<<< HEAD
 void Frame::Binding::setValue(RObject* new_value, Origin origin, bool quiet)
-=======
-void Frame::Binding::setValue(RObject* new_value, Origin origin)
->>>>>>> e3ceeaa2
 {
     if (isLocked())
 	Rf_error(_("cannot change value of locked binding for '%s'"),
@@ -144,12 +132,8 @@
 		 "setFunction()");
     m_value = new_value;
     m_origin = origin;
-<<<<<<< HEAD
     if (!quiet)
 	m_frame->monitorWrite(*this);
-=======
-    m_frame->monitorWrite(*this);
->>>>>>> e3ceeaa2
 }
 
 // Frame::Binding::value() is defined in envir.cpp (for the time being).
@@ -158,15 +142,10 @@
 {
     // We assume the visitor has just come from m_frame, so we don't
     // visit that.
-<<<<<<< HEAD
-    if (m_symbol) m_symbol->conductVisitor(v);
-    if (m_value) m_value->conductVisitor(v);
-    if (m_provenance) m_provenance->conductVisitor(v);
-}
-
-=======
     if (m_value)
 	(*v)(m_value);
+    if (m_provenance)
+	(*v)(m_provenance);
 }
 
 void Frame::flush(const Symbol* sym)
@@ -174,7 +153,6 @@
     Environment::flushFromCache(sym);
 }
 
->>>>>>> e3ceeaa2
 namespace CXXR {
     void frameReadPairList(Frame* frame, PairList* bindings)
     {
