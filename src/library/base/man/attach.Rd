% File src/library/base/man/attach.Rd
% Part of the R package, https://www.R-project.org
% Copyright 1995-2016 R Core Team
% Distributed under GPL 2 or later

\name{attach}
\alias{attach}
\alias{.conflicts.OK}

\title{Attach Set of R Objects to Search Path}
\usage{
attach(what, pos = 2L, name = deparse(substitute(what)),
       warn.conflicts = TRUE)
}
\arguments{
  \item{what}{\sQuote{database}.  This can be a
    \code{data.frame} or a \code{list} or a \R data file created with
    \code{\link{save}} or \code{NULL} or an environment.  See also
    \sQuote{Details}.}
  \item{pos}{integer specifying position in \code{\link{search}()} where
    to attach.}
  \item{name}{name to use for the attached database. Names starting with
    \code{package:} are reserved for \code{\link{library}}.}
  \item{warn.conflicts}{logical.  If \code{TRUE}, warnings are
    printed about \code{\link{conflicts}} from attaching the database,
    unless that database contains an object \code{.conflicts.OK}.  A
    conflict is a function masking a function, or a non-function masking
    a non-function.
  }
}
\description{
  The database is attached to the \R search path.  This means that the
  database is searched by \R when evaluating a variable, so objects in
  the database can be accessed by simply giving their names.
}
\details{
  When evaluating a variable or function name \R searches for
  that name in the databases listed by \code{\link{search}}.  The first
  name of the appropriate type is used.

  By attaching a data frame (or list) to the search path it is possible
  to refer to the variables in the data frame by their names alone,
  rather than as components of the data frame (e.g., in the example below,
  \code{height} rather than \code{women$height}).

  By default the database is attached in position 2 in the search path,
  immediately after the user's workspace and before all previously
  attached packages and previously attached databases.  This can be
  altered to attach later in the search path with the \code{pos} option,
  but you cannot attach at \code{pos = 1}.

  The database is not actually attached.  Rather, a new environment is
  created on the search path and the elements of a list (including
  columns of a data frame) or objects in a save file or an environment
  are \emph{copied} into the new environment.  If you use
  \code{\link{<<-}} or \code{\link{assign}} to assign to an attached
  database, you only alter the attached copy, not the original object.
  (Normal assignment will place a modified version in the user's
  workspace: see the examples.)  For this reason \code{attach} can lead
  to confusion.

  One useful \sQuote{trick} is to use \code{what = NULL} (or equivalently a
  length-zero list) to create a new environment on the search path into
  which objects can be assigned by \code{\link{assign}} or
  \code{\link{load}} or \code{\link{sys.source}}.

  Names starting \code{"package:"} are reserved for
  \code{\link{library}} and should not be used by end users.  Attached
  files are by default given the name \code{file:\var{what}}.  The
  \code{name} argument given for the attached environment will be used
  by \code{\link{search}} and can be used as the argument to
  \code{\link{as.environment}}.

<<<<<<< HEAD
  rho does not support user-defined table objects of class
  \code{"UserDefinedDatabase"}, associated with the Omegahat package
  \pkg{RObjectTables}.  See \url{http://www.omegahat.org/RObjectTables/}.
=======
  There are hooks to attach user-defined table objects of class
  \code{"UserDefinedDatabase"}, supported by the Omegahat package
  \pkg{RObjectTables}.  See \url{http://www.omegahat.net/RObjectTables/}.
>>>>>>> 453d361c
}

\value{
  The \code{\link{environment}} is returned invisibly with a
  \code{"name"} attribute.
}

\section{Good practice}{
  \code{attach} has the side effect of altering the search path and this
  can easily lead to the wrong object of a particular name being found.
  People do often forget to \code{\link{detach}} databases.

  In interactive use, \code{\link{with}} is usually preferable to the
  use of \code{attach}/\code{detach}, unless \code{what} is a
  \code{\link{save}()}-produced file in which case
  \code{attach()} is a (safety) wrapper for \code{\link{load}()}.

  In programming, functions should not change the search path unless
  that is their purpose.  Often \code{\link{with}} can be used within a
  function. If not, good practice is to
  \itemize{
    \item Always use a distinctive \code{name} argument, and
    \item To immediately follow the \code{attach} call by an
    \code{\link{on.exit}} call to \code{detach} using the distinctive name.
  }
  This ensures that the search path is left unchanged even if the
  function is interrupted or if code after the \code{attach} call
  changes the search path.
}
\references{
  Becker, R. A., Chambers, J. M. and Wilks, A. R. (1988)
  \emph{The New S Language}.
  Wadsworth & Brooks/Cole.
}
\seealso{
  \code{\link{library}}, \code{\link{detach}}, \code{\link{search}},
  \code{\link{objects}}, \code{\link{environment}}, \code{\link{with}}.
}
\examples{
require(utils)

summary(women$height)   # refers to variable 'height' in the data frame
attach(women)
summary(height)         # The same variable now available by name
height <- height*2.54   # Don't do this. It creates a new variable
                        # in the user's workspace
find("height")
summary(height)         # The new variable in the workspace
rm(height)
summary(height)         # The original variable.
height <<- height*25.4  # Change the copy in the attached environment
find("height")
summary(height)         # The changed copy
detach("women")
summary(women$height)   # unchanged

\dontrun{## create an environment on the search path and populate it
sys.source("myfuns.R", envir = attach(NULL, name = "myfuns"))
}}
\keyword{data}<|MERGE_RESOLUTION|>--- conflicted
+++ resolved
@@ -71,15 +71,9 @@
   by \code{\link{search}} and can be used as the argument to
   \code{\link{as.environment}}.
 
-<<<<<<< HEAD
   rho does not support user-defined table objects of class
   \code{"UserDefinedDatabase"}, associated with the Omegahat package
-  \pkg{RObjectTables}.  See \url{http://www.omegahat.org/RObjectTables/}.
-=======
-  There are hooks to attach user-defined table objects of class
-  \code{"UserDefinedDatabase"}, supported by the Omegahat package
   \pkg{RObjectTables}.  See \url{http://www.omegahat.net/RObjectTables/}.
->>>>>>> 453d361c
 }
 
 \value{
