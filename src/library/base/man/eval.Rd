--- conflicted
+++ resolved
@@ -74,11 +74,7 @@
 \references{
   Becker, R. A., Chambers, J. M. and Wilks, A. R. (1988)
   \emph{The New S Language}.
-<<<<<<< HEAD
-  Wadsworth & Brooks/Cole. (\code{eval} only.)
-=======
   Wadsworth & Brooks/Cole.  (\code{eval} only.)
->>>>>>> e3ceeaa2
 }
 \seealso{
   \code{\link{expression}}, \code{\link{quote}}, \code{\link{sys.frame}},
