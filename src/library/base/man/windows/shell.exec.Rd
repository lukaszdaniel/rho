% File src/library/base/man/windows/shell.exec.Rd
% Part of the R package, http://www.R-project.org
% Copyright 1995-2008 R Core Development Team
% Distributed under GPL 2 or later

\name{shell.exec}
\alias{shell.exec}
\title{Open a File or URL using Windows File Associations}
\usage{
shell.exec(file)
}
\arguments{
  \item{file}{file or URL to be opened.}
}
\description{
  Opens the specified file or URL using the application specified in the
  Windows file associations.
}
\details{
  The path in \code{file} is interpreted relative to the current working
  directory.  
  
  \R versions 2.13.0 and earlier interpreted \code{file} relative to 
  the \R home directory, so a complete path was usually needed.  
  
  Encoded \samp{file://} URLs should be in the Windows standard form, e.g.
  \code{"file:///c:/path/to/file.txt"}.

<<<<<<< HEAD
  Encoded \samp{file://} URLs are not usually accepted.
=======
>>>>>>> e3ceeaa2
}
\value{
  No value, but informative error messages will be given if the
  operation fails.
}
\author{B. D. Ripley and Duncan Murdoch}

\seealso{\code{\link{system}}, \code{\link{shell}}}

\examples{\dontrun{
## the space should not be encoded here
shell.exec("C:\\\\Program Files\\\\BreezeSys\\\\BreezeBrowser\\\\Breezebrowser.htm")
shell.exec("C:/Program Files/BreezeSys/BreezeBrowser/Breezebrowser.htm")
shell.exec("file:///C:/Program Files/BreezeSys/BreezeBrowser/Breezebrowser.htm")
}}

\keyword{utilities}<|MERGE_RESOLUTION|>--- conflicted
+++ resolved
@@ -26,10 +26,6 @@
   Encoded \samp{file://} URLs should be in the Windows standard form, e.g.
   \code{"file:///c:/path/to/file.txt"}.
 
-<<<<<<< HEAD
-  Encoded \samp{file://} URLs are not usually accepted.
-=======
->>>>>>> e3ceeaa2
 }
 \value{
   No value, but informative error messages will be given if the
