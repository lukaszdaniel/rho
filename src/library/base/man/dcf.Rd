--- conflicted
+++ resolved
@@ -1,10 +1,6 @@
 % File src/library/base/man/dcf.Rd
 % Part of the R package, http://www.R-project.org
-<<<<<<< HEAD
-% Copyright 1995-2009 R Core Development Team
-=======
 % Copyright 1995-2011 R Core Development Team
->>>>>>> e3ceeaa2
 % Distributed under GPL 2 or later
 
 \name{dcf}
@@ -72,21 +68,6 @@
     \item Records are separated by one or more empty (i.e., whitespace
     only) lines.
   }
-<<<<<<< HEAD
-
-  By default, \code{read.dcf} returns a character matrix with one row
-  per record and one column per field.  Leading and trailing whitespace
-  of field values is ignored.  If a tag name is specified, but the
-  corresponding value is empty, then an empty string is returned.  If
-  the tag name of a field is never used in a record, then \code{NA} is
-  returned.  If fields are repeated within a record, the last one
-  encountered is returned.  Malformed lines lead to an error.  If
-  \code{all} is true, a data frame is returned, again with one row per
-  record and one column per field, and columns lists of character
-  vectors for fields with multiple occurrences, and character vectors
-  otherwise.
-=======
->>>>>>> e3ceeaa2
   
   Note that \code{read.dcf(all = FALSE)} reads the file byte-by-byte.
   This allows a \file{DESCRIPTION} file to be read and only its ASCII
@@ -95,8 +76,6 @@
 
   \code{write.dcf} does not write \code{NA} fields.
 }
-<<<<<<< HEAD
-=======
 \value{
   The default \code{read.dcf(all = FALSE)} returns a character matrix
   with one row per record and one column per field.  Leading and
@@ -124,7 +103,6 @@
   Note that \R does not require encoding in UTF-8, which is a recent
   Debian requirement.
 }
->>>>>>> e3ceeaa2
 \seealso{
   \code{\link{write.table}}.
 }
