--- conflicted
+++ resolved
@@ -6,11 +6,7 @@
  *CXXR CXXR (and possibly MODIFIED) under the terms of the GNU General Public
  *CXXR Licence.
  *CXXR 
-<<<<<<< HEAD
- *CXXR CXXR is Copyright (C) 2008-10 Andrew R. Runnalls, subject to such other
-=======
  *CXXR CXXR is Copyright (C) 2008-12 Andrew R. Runnalls, subject to such other
->>>>>>> e3ceeaa2
  *CXXR copyrights and copyright restrictions as may be stated below.
  *CXXR 
  *CXXR CXXR is not part of the R project, and bugs and other issues should
@@ -60,11 +56,7 @@
 size_t GCManager::s_min_threshold;
 size_t GCManager::s_max_bytes = 0;
 size_t GCManager::s_max_nodes = 0;
-<<<<<<< HEAD
-ostream* GCManager::s_os = 0;
-=======
 std::ostream* GCManager::s_os = 0;
->>>>>>> e3ceeaa2
 
 void (*GCManager::s_pre_gc)() = 0;
 void (*GCManager::s_post_gc)() = 0;
@@ -91,20 +83,6 @@
 
 void GCManager::gc()
 {
-<<<<<<< HEAD
-    static bool running_finalizers = false;
-    // Prevent recursion:
-    if (running_finalizers) return;
-    gcController();
-    /* Run any eligible finalizers.  The return result of
-       RunFinalizers is TRUE if any finalizers are actually run.
-       There is a small chance that running finalizers here may
-       chew up enough memory to make another immediate collection
-       necessary.  If so, we do another collection. */
-    running_finalizers = true;
-    WeakRef::runFinalizers();
-    running_finalizers = false;
-=======
     // Prevent recursion:
     static bool in_progress = false;
     if (in_progress)
@@ -113,7 +91,6 @@
     gcController();
     WeakRef::runFinalizers();
     in_progress = false;
->>>>>>> e3ceeaa2
 }
 
 void GCManager::gcController()
@@ -125,24 +102,15 @@
 
     if (s_pre_gc) (*s_pre_gc)();
     GCNode::gc();
-<<<<<<< HEAD
-    s_threshold = max(size_t(0.9*s_threshold),
-		      max(s_min_threshold, 2*MemoryBank::bytesAllocated()));
-=======
     s_threshold = std::max(size_t(0.9*s_threshold),
 			   std::max(s_min_threshold,
 				    2*MemoryBank::bytesAllocated()));
->>>>>>> e3ceeaa2
     if (s_post_gc) (*s_post_gc)();
 }
 
 void GCManager::initialize()
 {
-<<<<<<< HEAD
-    setGCThreshold(numeric_limits<size_t>::max());
-=======
     setGCThreshold(std::numeric_limits<size_t>::max());
->>>>>>> e3ceeaa2
     gc_count = 0;
 }
 
@@ -157,11 +125,7 @@
     s_min_threshold = s_threshold = initial_threshold;
 }
 
-<<<<<<< HEAD
-ostream* GCManager::setReporting(ostream* os)
-=======
 std::ostream* GCManager::setReporting(std::ostream* os)
->>>>>>> e3ceeaa2
 {
     std::ostream* ans = s_os;
     s_os = os;
