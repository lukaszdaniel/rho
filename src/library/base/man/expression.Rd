--- conflicted
+++ resolved
@@ -31,19 +31,12 @@
   calls, symbols etc, for example as returned by \code{\link{parse}}.
 
   As an object of mode \code{"expression"} is a list, it can be
-<<<<<<< HEAD
-  subsetted by both \code{[} and by \code{[[}, the latter extracting
-  individual calls etc.
-  
-  \code{expression} and \code{is.expression} are \link{primitive} functions.
-=======
   subsetted by \code{[}, \code{[[} or \code{$}, the latter two extracting
   individual calls etc.  The replacement forms of these operators can be
   used to replace or delete elements.
   
   \code{expression} and \code{is.expression} are \link{primitive} functions.
   \code{expression} is \sQuote{special}: it does not evaluate its arguments.
->>>>>>> e3ceeaa2
 }
 \value{
   \code{expression} returns a vector of type \code{"expression"}
