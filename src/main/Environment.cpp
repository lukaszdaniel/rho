/*CXXR $Id$
 *CXXR
 *CXXR This file is part of CXXR, a project to refactor the R interpreter
 *CXXR into C++.  It may consist in whole or in part of program code and
 *CXXR documentation taken from the R project itself, incorporated into
 *CXXR CXXR (and possibly MODIFIED) under the terms of the GNU General Public
 *CXXR Licence.
 *CXXR 
 *CXXR CXXR is Copyright (C) 2008-14 Andrew R. Runnalls, subject to such other
 *CXXR copyrights and copyright restrictions as may be stated below.
 *CXXR 
 *CXXR CXXR is not part of the R project, and bugs and other issues should
 *CXXR not be reported via r-bugs or other R project channels; instead refer
 *CXXR to the CXXR website.
 *CXXR */

/*
 *  R : A Computer Language for Statistical Data Analysis
 *
 *  This program is free software; you can redistribute it and/or modify
 *  it under the terms of the GNU General Public License as published by
 *  the Free Software Foundation; either version 2 of the License, or
 *  (at your option) any later version.
 *
 *  This program is distributed in the hope that it will be useful,
 *  but WITHOUT ANY WARRANTY; without even the implied warranty of
 *  MERCHANTABILITY or FITNESS FOR A PARTICULAR PURPOSE.  See the
 *  GNU General Public License for more details.
 *
 *  You should have received a copy of the GNU General Public License
 *  along with this program; if not, a copy is available at
 *  http://www.r-project.org/Licenses/
 */

/** @file Environment.cpp
 *
 *
 * @brief Implementation of class CXXR:Environment and associated C
 * interface.
 */

#include "CXXR/Environment.h"

#include <cstdlib>
#include <iostream>
#include <typeinfo>
#include "R_ext/Error.h"
#include "localization.h"
#include "CXXR/BuiltInFunction.h"
#include "CXXR/FunctionBase.h"
#include "CXXR/ListFrame.hpp"
#include "CXXR/StdFrame.hpp"
#include "CXXR/StringVector.h"
#include "CXXR/Symbol.h"

using namespace std;
using namespace CXXR;

// Force the creation of non-inline embodiments of functions callable
// from C:
namespace CXXR {
    namespace ForceNonInline {
	SEXP (*ENCLOSp)(SEXP x) = ENCLOS;
	Rboolean (*ENV_DEBUGp)(SEXP x) = ENV_DEBUG;
	Rboolean (*isEnvironmentptr)(SEXP s) = Rf_isEnvironment;
	SEXP (*FRAMEp)(SEXP x) = FRAME;
	void (*SET_ENV_DEBUGp)(SEXP x, Rboolean v) = SET_ENV_DEBUG;
	void (*SET_SYMVALUEp)(SEXP x, SEXP v) = SET_SYMVALUE;
	SEXP (*SYMVALUEp)(SEXP x) = SYMVALUE;
    }
}

namespace {
    // Used in {,un}packGPBits():
    const unsigned int FRAME_LOCK_MASK = 1<<14;
    const unsigned int GLOBAL_FRAME_MASK = 1<<15;
}

SEXP R_EmptyEnv;
SEXP R_BaseEnv;
SEXP R_GlobalEnv;
SEXP R_BaseNamespace;

// The implementation assumes that any loops in the node graph will
// include at least one Environment.
void Environment::LeakMonitor::operator()(const GCNode* node)
{
    if (typeid(*node) == typeid(Environment)) {
	const Environment* env = static_cast<const Environment*>(node);
	if (env->m_leaked)
	    return;
	env->m_leaked = true;
    }
    node->visitReferents(this);
}

void Environment::cleanup()
{
<<<<<<< HEAD
=======
    delete s_search_path_cache;
    s_search_path_cache = nullptr;
>>>>>>> 00956ecf
}

void Environment::detachFrame()
{
    setOnSearchPath(false);
    m_frame = nullptr;
}

void Environment::detachReferents()
{
    setOnSearchPath(false);
    m_enclosing.detach();
    m_frame.detach();
    RObject::detachReferents();
}

// Define the preprocessor variable CHECK_CACHE to verify that the
// search list cache is delivering correct results.

Frame::Binding* Environment::findBinding(const Symbol* symbol)
{
    bool cache_miss = false;
    Environment* env = this;
#ifdef CHECK_CACHE
    Frame::Binding cache_binding = 0;
#endif
    Cache* search_path_cache = searchPathCache();
    while (env) {
	if (env->isSearchPathCachePortal()) {
	    Cache::iterator it = search_path_cache->find(symbol);
	    if (it == search_path_cache->end())
		cache_miss = true;
#ifdef CHECK_CACHE
	    else cache_binding = it->second;
#else
	    else return it->second;
#endif
	}
	Frame::Binding* bdg = env->frame()->binding(symbol);
	if (bdg) {
#ifdef CHECK_CACHE
	    if (cache_binding && cache_binding != bdg)
		abort();
#endif
	    if (cache_miss)
		(*search_path_cache)[symbol] = bdg;
	    return bdg;
	}
	env = env->enclosingEnvironment();
    }
    return nullptr;
}

// Environment::findNamespace() is in envir.cpp

// Environment::findPackage() is in envir.cpp

void Environment::flushFromSearchPathCache(const Symbol* sym)
{
    Cache* search_path_cache = searchPathCache();

    if (sym)
	search_path_cache->erase(sym);
    else {
	// Clear the cache, but retain the current number of buckets:
	size_t buckets = search_path_cache->bucket_count();
	search_path_cache->clear();
	search_path_cache->rehash(buckets);
    }
}

Environment::Cache* Environment::createSearchPathCache()
{
    // 509 is largest prime <= 512.  This will have capacity for 254
    // Symbols at load factor 0.5.
    Cache* search_path_cache = new Cache(509);
    search_path_cache->max_load_factor(0.5);
    return search_path_cache;
}

Environment* Environment::createEmptyEnvironment()
{
    GCStackRoot<Frame> empty_frame(CXXR_NEW(ListFrame));
<<<<<<< HEAD
    return CXXR_NEW(Environment(0, empty_frame));
}

Environment* Environment::createBaseEnvironment()
{
=======
    static GCRoot<Environment> empty_env(CXXR_NEW(Environment(nullptr, empty_frame)));
    s_empty = empty_env.get();
    R_EmptyEnv = s_empty;
>>>>>>> 00956ecf
    GCStackRoot<Frame> base_frame(CXXR_NEW(StdFrame));
    GCStackRoot<Environment> base(CXXR_NEW(Environment(empty(), base_frame)));
    BuiltInFunction::addPrimitivesToEnvironment(base);
    return base;
}

Environment* Environment::createGlobalEnvironment()
{
    GCStackRoot<Frame> global_frame(CXXR_NEW(StdFrame));
    return CXXR_NEW(Environment(base(), global_frame));
}

Environment* Environment::createBaseNamespace()
{
    return CXXR_NEW(Environment(global(), base()->frame()));
}

Environment::Cache* Environment::searchPathCache()
{
    static Cache* cache = createSearchPathCache();
    return cache;
}

void Environment::initialize()
{
    R_EmptyEnv = empty();
    R_BaseEnv = base();
    base()->setOnSearchPath(true);
    R_GlobalEnv = global();
    global()->setOnSearchPath(true);

    R_BaseNamespace = baseNamespace();
}

void Environment::setOnSearchPath(bool status) {
    if (status == m_on_search_path)
	return;

    m_on_search_path = status;
    if (!m_frame)
	return;

    if (status)
	m_frame->incCacheCount();
    else
	m_frame->decCacheCount();

    // Invalidate cache entries.
    std::vector<const Symbol*> symbols = frame()->symbols(true);
    for (std::vector<const Symbol*>::const_iterator symbol = symbols.begin();
	 symbol != symbols.end(); ++symbol) {
	flushFromSearchPathCache(*symbol);
    }
}

// Environment::namespaceSpec() is in envir.cpp

const char* Environment::package_s11n_aux(const StringVector* pkg_name)
{
    const char* name = (*pkg_name)[0]->c_str();
    Rf_warning(_("'%s' may not be available when loading"), name);
    return name;
}

unsigned int Environment::packGPBits() const
{
    unsigned int ans = RObject::packGPBits();
    if (m_locked) ans |= FRAME_LOCK_MASK;
    // if (m_globally_cached) ans |= GLOBAL_FRAME_MASK;
    return ans;
}

// Environment::packageName() in in envir.cpp

void  Environment::setEnclosingEnvironment(Environment* new_enclos)
{
    m_enclosing = new_enclos;
    // Recursively propagate participation in search list cache:
    if (m_on_search_path) {
	Environment* env = m_enclosing;
	while (env && !env->m_on_search_path) {
	    env->setOnSearchPath(true);
	    env = env->m_enclosing;
	}
    }
}

Environment* Environment::attachToSearchPath(int pos, StringVector* name)
{
    // Duplicate the environment.
    GCStackRoot<Frame> frame(static_cast<Frame*>(m_frame->clone()));
    GCStackRoot<Environment> new_env(expose(new Environment(nullptr, frame)));
    new_env->setAttribute(NameSymbol, name);

    // Iterate through the search path to the environment just before where we
    // want to insert.
    // This will be either pos - 1 or the environment prior to base().
    Environment* where = global();
    for (int n = 1; n < pos - 1 && where->enclosingEnvironment() != base(); n++)
	where = where->enclosingEnvironment();

    // Insert the new environment after where.
    new_env->m_enclosing = where->m_enclosing;
    where->m_enclosing = new_env;
    new_env->setOnSearchPath(true);

    return new_env;
}

Environment* Environment::detachFromSearchPath(int pos) {
    if (pos == 1)
	error(_("invalid '%s' argument"), "pos");

    // Iterate through the search path to the environment just before where we
    // want to detach.
    Environment* where = global();
    for (int n = 1; n < pos - 1 && where->enclosingEnvironment() != empty(); n++)
	where = where->enclosingEnvironment();

    Environment *env_to_detach = where->enclosingEnvironment();
    if (env_to_detach == base())
	error(_("detaching \"package:base\" is not allowed"));
    if (env_to_detach == empty())
	error(_("invalid '%s' argument"), "pos");

    // Detach the environment after where.
    where->m_enclosing = env_to_detach->m_enclosing;
    env_to_detach->m_enclosing = nullptr;
    env_to_detach->setOnSearchPath(false);

    return env_to_detach;
}

const char* Environment::typeName() const
{
    return staticTypeName();
}

void Environment::unpackGPBits(unsigned int gpbits)
{
    RObject::unpackGPBits(gpbits);
    // Be careful with precedence!
    m_locked = ((gpbits & FRAME_LOCK_MASK) != 0);
    // m_globally_cached = ((gpbits & GLOBAL_FRAME_MASK) != 0);
}

void Environment::visitReferents(const_visitor* v) const
{
    const GCNode* enc = m_enclosing;
    const GCNode* frame = m_frame;
    RObject::visitReferents(v);
    if (enc)
	(*v)(enc);
    if (frame)
	(*v)(frame);
}

BOOST_CLASS_EXPORT_IMPLEMENT(CXXR::Environment)

// ***** Free-standing functions *****

namespace {
    // Predicate used to test whether a Binding's value is a function.
    class FunctionTester : public unary_function<RObject*, bool> {
    public:
	FunctionTester(const Symbol* symbol)
	    : m_symbol(symbol)
	{}

	bool operator()(const RObject* obj);
    private:
	const Symbol* m_symbol;
    };

    bool FunctionTester::operator()(const RObject* obj)
    {
	if (obj == R_MissingArg)
	    Rf_error(_("argument \"%s\" is missing, with no default"),
		     m_symbol->name()->c_str());
	return FunctionBase::isA(obj);
    }
}

namespace CXXR {
    FunctionBase*
    findFunction(const Symbol* symbol, Environment* env, bool inherits)
    {
	FunctionTester functest(symbol);
	RObject *value = findTestedValue(symbol, env, functest, inherits);
	return static_cast<FunctionBase*>(value);
    }
}

// Utility intended to be called from a debugger.  Prints out the
// names of the Symbols in an Environment, together with the addresses
// the Symbols are bound to.
namespace CXXR {
    void LS(SEXP s) {
	const Environment* env = SEXP_downcast<Environment*>(s);
	const Frame* frame = env->frame();
	vector<const Symbol*> syms = frame->symbols(true);
	for (vector<const Symbol*>::const_iterator it = syms.begin();
	     it != syms.end(); ++it) {
	    const Symbol* sym = *it;
	    const RObject* val = frame->binding(sym)->rawValue();
	    cout << '\"' << sym->name()->stdstring()
		 << "\" (\'CXXR::RObject\'*)" << val;
	    if (val)
		cout << " [" << typeid(*val).name() << ']';
	    cout << '\n';
	}
    }
}<|MERGE_RESOLUTION|>--- conflicted
+++ resolved
@@ -96,11 +96,6 @@
 
 void Environment::cleanup()
 {
-<<<<<<< HEAD
-=======
-    delete s_search_path_cache;
-    s_search_path_cache = nullptr;
->>>>>>> 00956ecf
 }
 
 void Environment::detachFrame()
@@ -184,17 +179,11 @@
 Environment* Environment::createEmptyEnvironment()
 {
     GCStackRoot<Frame> empty_frame(CXXR_NEW(ListFrame));
-<<<<<<< HEAD
     return CXXR_NEW(Environment(0, empty_frame));
 }
 
 Environment* Environment::createBaseEnvironment()
 {
-=======
-    static GCRoot<Environment> empty_env(CXXR_NEW(Environment(nullptr, empty_frame)));
-    s_empty = empty_env.get();
-    R_EmptyEnv = s_empty;
->>>>>>> 00956ecf
     GCStackRoot<Frame> base_frame(CXXR_NEW(StdFrame));
     GCStackRoot<Environment> base(CXXR_NEW(Environment(empty(), base_frame)));
     BuiltInFunction::addPrimitivesToEnvironment(base);
