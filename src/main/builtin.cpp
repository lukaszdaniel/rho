/*CXXR $Id$
 *CXXR
 *CXXR This file is part of CXXR, a project to refactor the R interpreter
 *CXXR into C++.  It may consist in whole or in part of program code and
 *CXXR documentation taken from the R project itself, incorporated into
 *CXXR CXXR (and possibly MODIFIED) under the terms of the GNU General Public
 *CXXR Licence.
 *CXXR 
<<<<<<< HEAD
 *CXXR CXXR is Copyright (C) 2008-10 Andrew R. Runnalls, subject to such other
=======
 *CXXR CXXR is Copyright (C) 2008-12 Andrew R. Runnalls, subject to such other
>>>>>>> e3ceeaa2
 *CXXR copyrights and copyright restrictions as may be stated below.
 *CXXR 
 *CXXR CXXR is not part of the R project, and bugs and other issues should
 *CXXR not be reported via r-bugs or other R project channels; instead refer
 *CXXR to the CXXR website.
 *CXXR */

/*
 *  R : A Computer Language for Statistical Data Analysis
 *  Copyright (C) 1995-1998  Robert Gentleman and Ross Ihaka
<<<<<<< HEAD
 *  Copyright (C) 1999-2009  The R Development Core Team.
=======
 *  Copyright (C) 1999-2011  The R Development Core Team.
>>>>>>> e3ceeaa2
 *
 *  This program is free software; you can redistribute it and/or modify
 *  it under the terms of the GNU General Public License as published by
 *  the Free Software Foundation; either version 2 of the License, or
 *  (at your option) any later version.
 *
 *  This program is distributed in the hope that it will be useful,
 *  but WITHOUT ANY WARRANTY; without even the implied warranty of
 *  MERCHANTABILITY or FITNESS FOR A PARTICULAR PURPOSE.  See the
 *  GNU General Public License for more details.
 *
 *  You should have received a copy of the GNU General Public License
 *  along with this program; if not, a copy is available at
 *  http://www.r-project.org/Licenses/
 */


#ifdef HAVE_CONFIG_H
#include <config.h>
#endif

#include <Defn.h>
#include <Print.h>
#include <Fileio.h>
#include <Rconnections.h>
#include "CXXR/ClosureContext.hpp"

using namespace CXXR;

static R_len_t asVecSize(SEXP x)
{
    if (isVectorAtomic(x) && LENGTH(x) >= 1) {
	switch (TYPEOF(x)) {
	case INTSXP:
	{
	    int res = INTEGER(x)[0];
	    if(res == NA_INTEGER) error(_("vector size cannot be NA"));
	    return res;
	}
	case REALSXP:
	{
	    double d = REAL(x)[0];
	    if(ISNAN(d)) error(_("vector size cannot be NA/NaN"));
	    if(!R_FINITE(d)) error(_("vector size cannot be infinite"));
	    if(d < 0) error(_("vector size cannot be negative"));
	    if(d > R_LEN_T_MAX) error(_("vector size specified is too large"));
	    return R_len_t( d);
	}
	default:
	    ;  // -Wswitch
	}
    }
<<<<<<< HEAD
    return -1;
=======
    return -1;  /* which gives error in the caller */
>>>>>>> e3ceeaa2
}

SEXP attribute_hidden do_delayed(SEXP call, SEXP op, SEXP args, SEXP rho)
{
    SEXP name = R_NilValue /* -Wall */, expr, eenv, aenv;
    checkArity(op, args);

    if (!isString(CAR(args)) || length(CAR(args)) == 0)
	error(_("invalid first argument"));
    else
	name = install(translateChar(STRING_ELT(CAR(args), 0)));
    args = CDR(args);
    expr = CAR(args);

    args = CDR(args);
    eenv = CAR(args);
    if (isNull(eenv)) {
	error(_("use of NULL environment is defunct"));
	eenv = R_BaseEnv;
    } else
    if (!isEnvironment(eenv))
<<<<<<< HEAD
	errorcall(call,_("invalid '%s' argument"), "eval.env");
=======
	errorcall(call, _("invalid '%s' argument"), "eval.env");
>>>>>>> e3ceeaa2

    args = CDR(args);
    aenv = CAR(args);
    if (isNull(aenv)) {
	error(_("use of NULL environment is defunct"));
	aenv = R_BaseEnv;
    } else
    if (!isEnvironment(aenv))
<<<<<<< HEAD
	errorcall(call,_("invalid '%s' argument"), "assign.env");
=======
	errorcall(call, _("invalid '%s' argument"), "assign.env");
>>>>>>> e3ceeaa2

    defineVar(name, mkPROMISE(expr, eenv), aenv);
    return R_NilValue;
}

/* makeLazy(names, values, expr, eenv, aenv) */
SEXP attribute_hidden do_makelazy(SEXP call, SEXP op, SEXP args, SEXP rho)
{
    SEXP names, values, val, expr, eenv, aenv, expr0;
    int i;

    checkArity(op, args);
    names = CAR(args); args = CDR(args);
    if (!isString(names))
	error(_("invalid first argument"));
    values = CAR(args); args = CDR(args);
    expr = CAR(args); args = CDR(args);
    eenv = CAR(args); args = CDR(args);
    if (!isEnvironment(eenv)) error(_("invalid '%s' argument"), "eval.env");
    aenv = CAR(args);
    if (!isEnvironment(aenv)) error(_("invalid '%s' argument"), "assign.env");

    for(i = 0; i < LENGTH(names); i++) {
	SEXP name = install(CHAR(STRING_ELT(names, i)));
	PROTECT(val = eval(VECTOR_ELT(values, i), eenv));
	PROTECT(expr0 = duplicate(expr));
	SETCAR(CDR(expr0), val);
	defineVar(name, mkPROMISE(expr0, eenv), aenv);
	UNPROTECT(2);
    }
    return R_NilValue;
}

/* This is a primitive SPECIALSXP */
SEXP attribute_hidden do_onexit(SEXP call, SEXP op, SEXP args, SEXP rho)
{
    ClosureContext *ctxt;
    SEXP code, oldcode, tmp, ap, argList;
    int addit = 0;

    PROTECT(ap = list2(R_NilValue, R_NilValue));
    SET_TAG(ap,  install("expr"));
    SET_TAG(CDR(ap), install("add"));
    PROTECT(argList =  matchArgs(ap, args, call));
    if (CAR(argList) == R_MissingArg) code = R_NilValue;
    else code = CAR(argList);
    if (CADR(argList) != R_MissingArg) {
	addit = asLogical(eval(CADR(args), rho));
	if (addit == NA_INTEGER)
	    errorcall(call, _("invalid '%s' argument"), "add");
    }

    ctxt = ClosureContext::innermost();
    /* Search for the context to which the on.exit action is to be
       attached. Lexical scoping is implemented by searching for the
       first closure call context with an environment matching the
       expression evaluation environment. */
    while (ctxt && ctxt->workingEnvironment() != rho)
	ctxt = ClosureContext::innermost(ctxt->nextOut());
    if (ctxt)
    {
	if (addit && (oldcode = ctxt->onExit()) != R_NilValue ) {
	    if ( CAR(oldcode) != R_BraceSymbol )
	    {
		GCStackRoot<PairList> tl(PairList::make(2));
		PROTECT(tmp = CXXR_NEW(Expression(0, tl)));
		SETCAR(tmp, R_BraceSymbol);
		SETCADR(tmp, oldcode);
		SETCADDR(tmp, code);
		ctxt->setOnExit(tmp);
		UNPROTECT(1);
	    }
	    else
	    {
		PROTECT(tmp = allocList(1));
		SETCAR(tmp, code);
		ctxt->setOnExit(listAppend(duplicate(oldcode),tmp));
		UNPROTECT(1);
	    }
	}
	else
	    ctxt->setOnExit(code);
    }
    UNPROTECT(2);
    return R_NilValue;
}

SEXP attribute_hidden do_args(SEXP call, SEXP op, SEXP args, SEXP rho)
{
    SEXP s;

    checkArity(op,args);
    if (TYPEOF(CAR(args)) == STRSXP && length(CAR(args))==1) {
	PROTECT(s = install(translateChar(STRING_ELT(CAR(args), 0))));
	SETCAR(args, findFun(s, rho));
	UNPROTECT(1);
    }

    if (TYPEOF(CAR(args)) == CLOSXP) {
	return mkCLOSXP(FORMALS(CAR(args)), 0, R_GlobalEnv);
    }

    if (TYPEOF(CAR(args)) == BUILTINSXP || TYPEOF(CAR(args)) == SPECIALSXP) {
	CXXRCONST char *nm = PRIMNAME(CAR(args));
	SEXP env, s2;
	PROTECT_INDEX xp;

	PROTECT_WITH_INDEX(env = findVarInFrame3(R_BaseEnv,
						 install(".ArgsEnv"), TRUE),
			   &xp);

	if (TYPEOF(env) == PROMSXP) REPROTECT(env = eval(env, R_BaseEnv), xp);
	PROTECT(s2 = findVarInFrame3(env, install(nm), TRUE));
	if(s2 != R_UnboundValue) {
	    s = duplicate(s2);
	    SET_CLOENV(s, R_GlobalEnv);
	    UNPROTECT(2);
	    return s;
	}
	UNPROTECT(1); /* s2 */
	REPROTECT(env = findVarInFrame3(R_BaseEnv, install(".GenericArgsEnv"),
					TRUE), xp);
	if (TYPEOF(env) == PROMSXP) REPROTECT(env = eval(env, R_BaseEnv), xp);
	PROTECT(s2 = findVarInFrame3(env, install(nm), TRUE));
	if(s2 != R_UnboundValue) {
	    s = mkCLOSXP(FORMALS(s2), 0, R_GlobalEnv);
	    UNPROTECT(2);
	    return s;
	}
	UNPROTECT(2);
    }
    return R_NilValue;
}

SEXP attribute_hidden do_formals(SEXP call, SEXP op, SEXP args, SEXP rho)
{
    checkArity(op, args);
    if (TYPEOF(CAR(args)) == CLOSXP)
	return duplicate(FORMALS(CAR(args)));
    else
	return R_NilValue;
}

SEXP attribute_hidden do_body(SEXP call, SEXP op, SEXP args, SEXP rho)
{
    checkArity(op, args);
    if (TYPEOF(CAR(args)) == CLOSXP)
	return duplicate(BODY_EXPR(CAR(args)));
    else return R_NilValue;
}

SEXP attribute_hidden do_bodyCode(SEXP call, SEXP op, SEXP args, SEXP rho)
{
    checkArity(op, args);
    if (TYPEOF(CAR(args)) == CLOSXP)
	return duplicate(BODY(CAR(args)));
    else return R_NilValue;
}

/* get environment from a subclass if possible; else return NULL */
#define simple_as_environment(arg) (IS_S4_OBJECT(arg) && (TYPEOF(arg) == S4SXP) ? R_getS4DataSlot(arg, ENVSXP) : arg)


SEXP attribute_hidden do_envir(SEXP call, SEXP op, SEXP args, SEXP rho)
{
    checkArity(op, args);
    if (TYPEOF(CAR(args)) == CLOSXP)
	return CLOENV(CAR(args));
    else if (CAR(args) == R_NilValue)
	return ClosureContext::innermost()->callEnvironment();
    else return getAttrib(CAR(args), R_DotEnvSymbol);
}

SEXP attribute_hidden do_envirgets(SEXP call, SEXP op, SEXP args, SEXP rho)
{
    SEXP env;
    GCStackRoot<> s(CAR(args));

    checkArity(op, args);
    check1arg(args, call, "x");

    env = CADR(args);

    if (TYPEOF(CAR(args)) == CLOSXP
	&& (isEnvironment(env) || 
	    isEnvironment(env = simple_as_environment(env)) ||
	    isNull(env))) {
	if (isNull(env))
	    error(_("use of NULL environment is defunct"));
	if(NAMED(s) > 1)
	    /* this copies but does not duplicate args or code */
	    s = duplicate(s);
#ifdef BYTECODE
	if (TYPEOF(BODY(s)) == BCODESXP) {
	    /* switch to interpreted version if compiled */
	    Closure* clos = static_cast<Closure*>(s.get());
	    s = CXXR_NEW(Closure(clos->matcher()->formalArgs(),
				 R_ClosureExpr(clos),
				 clos->environment()));
	}
#endif
	SET_CLOENV(s, env);
    }
    else if (isNull(env) || isEnvironment(env) ||
	isEnvironment(env = simple_as_environment(env)))
	setAttrib(s, R_DotEnvSymbol, env);
    else
	error(_("replacement object is not an environment"));
    return s;
}


/** do_newenv() :  .Internal(new.env(hash, parent, size))
 *
 * @return a newly created environment()
 */
SEXP attribute_hidden do_newenv(SEXP call, SEXP op, SEXP args, SEXP rho)
{
    SEXP enclos, size, ans;
    int hash;

    checkArity(op, args);

    hash = asInteger(CAR(args));
    args = CDR(args);
    enclos = CAR(args);
    if (isNull(enclos)) {
	error(_("use of NULL environment is defunct"));
	enclos = R_BaseEnv;
    } else
    if( !isEnvironment(enclos)   &&
	!isEnvironment((enclos = simple_as_environment(enclos))))
	error(_("'enclos' must be an environment"));

    if( hash ) {
	args = CDR(args);
	PROTECT(size = coerceVector(CAR(args), INTSXP));
	if (INTEGER(size)[0] == NA_INTEGER)
	    INTEGER(size)[0] = 0; /* so it will use the internal default */
	ans = R_NewHashedEnv(enclos, size);
	UNPROTECT(1);
    } else
	ans = NewEnvironment(R_NilValue, R_NilValue, enclos);
    return ans;
}

SEXP attribute_hidden do_parentenv(SEXP call, SEXP op, SEXP args, SEXP rho)
{
    checkArity(op, args);
    SEXP arg = CAR(args);

    if( !isEnvironment(arg)  &&
	!isEnvironment((arg = simple_as_environment(arg))))
	error( _("argument is not an environment"));
    if( arg == R_EmptyEnv )
	error(_("the empty environment has no parent"));
    return( ENCLOS(arg) );
}

SEXP attribute_hidden do_parentenvgets(SEXP call, SEXP op, SEXP args, SEXP rho)
{
    SEXP env, parent;
    checkArity(op, args);

    env = CAR(args);
    if (isNull(env)) {
	error(_("use of NULL environment is defunct"));
	env = R_BaseEnv;
    } else
    if( !isEnvironment(env) &&
	!isEnvironment((env = simple_as_environment(env))))
	error(_("argument is not an environment"));
    if( env == R_EmptyEnv )
	error(_("can not set parent of the empty environment"));
    parent = CADR(args);
    if (isNull(parent)) {
	error(_("use of NULL environment is defunct"));
	parent = R_BaseEnv;
    } else
    if( !isEnvironment(parent) &&
	!isEnvironment((parent = simple_as_environment(parent))))
	error(_("'parent' is not an environment"));

    Environment* parenv = static_cast<Environment*>(parent);
    static_cast<Environment*>(env)->setEnclosingEnvironment(parenv);

    return( CAR(args) );
}

SEXP attribute_hidden do_envirName(SEXP call, SEXP op, SEXP args, SEXP rho)
{
    SEXP env = CAR(args), ans=mkString(""), res;

    checkArity(op, args);
    if (TYPEOF(env) == ENVSXP ||
	TYPEOF((env = simple_as_environment(env))) == ENVSXP) {
	if (env == R_GlobalEnv) ans = mkString("R_GlobalEnv");
	else if (env == R_BaseEnv) ans = mkString("base");
	else if (env == R_EmptyEnv) ans = mkString("R_EmptyEnv");
	else if (R_IsPackageEnv(env))
	    ans = ScalarString(STRING_ELT(R_PackageEnvName(env), 0));
	else if (R_IsNamespaceEnv(env))
	    ans = ScalarString(STRING_ELT(R_NamespaceEnvSpec(env), 0));
	else if (!isNull(res = getAttrib(env, R_NameSymbol))) ans = res;
    }
    return ans;
}

#ifdef Win32
# include "rgui_UTF8.h"
#endif
static const char *trChar(SEXP x)
{
    size_t n = strlen(CHAR(x));
    cetype_t ienc = getCharCE(x);

    if (ienc == CE_BYTES) {
	const char *p = CHAR(x), *q;
	char *pp = R_alloc(4*n+1, 1), *qq = pp, buf[5];
	for (q = p; *q; q++) {
	    unsigned char k = static_cast<unsigned char>( *q);
	    if (k >= 0x20 && k < 0x80) {
		*qq++ = *q;
	    } else {
		snprintf(buf, 5, "\\x%02x", k);
		for(int j = 0; j < 4; j++) *qq++ = buf[j];
	    }
	}
	*qq = '\0';
	return pp;
    } else {
#ifdef Win32
	static char buf[106];
	char *p;
	/* Long strings will be rare, and few per cat() call so we
	   can afford to be profligate here: translateChar is */
	if (n < 100) p = buf; else p = R_alloc(n+7, 1);
	if (WinUTF8out && ienc == CE_UTF8) {
	    strcpy(p, UTF8in); strcat(p, CHAR(x)); strcat(p, UTF8out);
	    return p;
	} else
#endif
	    return translateChar(x);
    }
}

static void cat_newline(SEXP labels, int *width, int lablen, int ntot)
{
    Rprintf("\n");
    *width = 0;
    if (labels != R_NilValue) {
	Rprintf("%s ", EncodeString(STRING_ELT(labels, ntot % lablen),
				    1, 0, Rprt_adj_left));
	*width += Rstrlen(STRING_ELT(labels, ntot % lablen), 0) + 1;
    }
}

static void cat_sepwidth(SEXP sep, int *width, int ntot)
{
    if (sep == R_NilValue || LENGTH(sep) == 0)
	*width = 0;
    else
	*width = Rstrlen(STRING_ELT(sep, ntot % LENGTH(sep)), 0);
}

static void cat_printsep(SEXP sep, int ntot)
{
    const char *sepchar;
    if (sep == R_NilValue || LENGTH(sep) == 0)
	return;

    sepchar = trChar(STRING_ELT(sep, ntot % LENGTH(sep)));
    Rprintf("%s", sepchar);
    return;
}

typedef struct cat_info {
    Rboolean wasopen;
    int changedcon;
    Rconnection con;
} cat_info;

static void cat_cleanup(cat_info* pci)
{
    Rconnection con = pci->con;
    Rboolean wasopen = pci->wasopen;
    int changedcon = pci->changedcon;

    con->fflush(con);
    if(changedcon) switch_stdout(-1, 0);
    /* previous line might have closed it */
    if(!wasopen && con->isopen) con->close(con);
#ifdef Win32
    WinUTF8out = FALSE;
#endif
}

SEXP attribute_hidden do_cat(SEXP call, SEXP op, SEXP args, SEXP rho)
{
    cat_info ci;
    SEXP objs, file, fill, sepr, labs, s;
    int ifile;
    Rconnection con;
    int append;
    int w, i, iobj, n, nobjs, pwidth, width, sepw, lablen, ntot, nlsep, nlines;
    char buf[512];
    const char *p = "";

    checkArity(op, args);

    /* Use standard printing defaults */
<<<<<<< HEAD
    PrintDefaults(rho);
=======
    PrintDefaults();
>>>>>>> e3ceeaa2

    objs = CAR(args);
    args = CDR(args);

    file = CAR(args);
    ifile = asInteger(file);
    con = getConnection(ifile);
    if(!con->canwrite) /* if it is not open, we may not know yet */
	error(_("cannot write to this connection"));
    args = CDR(args);

    sepr = CAR(args);
    if (!isString(sepr))
	error(_("invalid '%s' specification"), "sep");
    nlsep = 0;
    for (i = 0; i < LENGTH(sepr); i++)
	if (strstr(CHAR(STRING_ELT(sepr, i)), "\n")) nlsep = 1; /* ASCII */
    args = CDR(args);

    fill = CAR(args);
    if ((!isNumeric(fill) && !isLogical(fill)) || (length(fill) != 1))
	error(_("invalid '%s' argument"), "fill");
    if (isLogical(fill)) {
	if (asLogical(fill) == 1)
	    pwidth = R_print.width;
	else
	    pwidth = INT_MAX;
    }
    else pwidth = asInteger(fill);
    if(pwidth <= 0) {
	warning(_("non-positive 'fill' argument will be ignored"));
	pwidth = INT_MAX;
    }
    args = CDR(args);

    labs = CAR(args);
    if (!isString(labs) && labs != R_NilValue)
	error(_("invalid '%s' argument"), "labels");
    lablen = length(labs);
    args = CDR(args);

    append = asLogical(CAR(args));
    if (append == NA_LOGICAL)
	error(_("invalid '%s' specification"), "append");

    ci.wasopen = con->isopen;

    ci.changedcon = switch_stdout(ifile, 0);
    /* will open new connection if required, and check for writeable */
#ifdef Win32
    /* do this after re-sinking output */
    WinCheckUTF8();
#endif

    ci.con = con;

    /* use try-catch to close the connection if there is an error */
    try {
	nobjs = length(objs);
	width = 0;
	ntot = 0;
	nlines = 0;
	for (iobj = 0; iobj < nobjs; iobj++) {
	    s = VECTOR_ELT(objs, iobj);
	    if (iobj != 0 && !isNull(s))
		cat_printsep(sepr, 0);
	    n = length(s);
	    /* 0-length objects are ignored */
	    if (n > 0) {
		if (labs != R_NilValue && (iobj == 0)
		    && (asInteger(fill) > 0)) {
		    Rprintf("%s ", trChar(STRING_ELT(labs, nlines % lablen)));
		    /* FIXME -- Rstrlen allows for double-width chars */
		    width += Rstrlen(STRING_ELT(labs, nlines % lablen), 0) + 1;
		    nlines++;
		}
		if (isString(s))
		    p = trChar(STRING_ELT(s, 0));
		else if (isSymbol(s)) /* length 1 */
		    p = CHAR(PRINTNAME(s));
		else if (isVectorAtomic(s)) {
		    /* Not a string, as that is covered above.
		       Thus the maximum size is about 60.
		       The copy is needed as cat_newline might reuse the buffer.
		       Use strncpy is in case these assumptions change.
		    */
		    p = EncodeElement(s, 0, 0, OutDec);
		    strncpy(buf, p, 512); buf[511] = '\0';
		    p = buf;
		}
#ifdef fixed_cat
		else if (isVectorList(s)) {
		    /* FIXME:	 call EncodeElement() for every element of  s.

		    Real Problem: `s' can be large;
		    should do line breaking etc.. (buf is of limited size)
		    */
		}
#endif
		else
		    errorcall(call,
			      _("argument %d (type '%s') cannot be handled by 'cat'"),
			      1+iobj, type2char(TYPEOF(s)));
		/* FIXME : cat(...) should handle ANYTHING */
		w = strlen(p);
		cat_sepwidth(sepr, &sepw, ntot);
		if ((iobj > 0) && (width + w + sepw > pwidth)) {
		    cat_newline(labs, &width, lablen, nlines);
		    nlines++;
		}
		for (i = 0; i < n; i++, ntot++) {
		    Rprintf("%s", p);
		    width += w + sepw;
		    if (i < (n - 1)) {
			cat_printsep(sepr, ntot);
			if (isString(s))
			    p = trChar(STRING_ELT(s, i+1));
			else {
			    p = EncodeElement(s, i+1, 0, OutDec);
			    strncpy(buf, p, 512); buf[511] = '\0';
			    p = buf;
			}
			w = strlen(p);
			cat_sepwidth(sepr, &sepw, ntot);
			/* This is inconsistent with the version above.
			   As from R 2.3.0, fill <= 0 is ignored. */
			if ((width + w + sepw > pwidth) && pwidth) {
			    cat_newline(labs, &width, lablen, nlines);
			    nlines++;
			}
		    }
		}
	    }
	}
	if ((pwidth != INT_MAX) || nlsep)
	    Rprintf("\n");
    }
    catch (...) {
	cat_cleanup(&ci);
	throw;
    }

    cat_cleanup(&ci);

    return R_NilValue;
}

SEXP attribute_hidden do_makelist(SEXP call, SEXP op, SEXP args, SEXP rho)
{
    SEXP list, names;
    int i, n, havenames;
    havenames = 0;
    n = length(args);
    PROTECT(list = allocVector(VECSXP, n));
    PROTECT(names = allocVector(STRSXP, n));
    for (i = 0; i < n; i++) {
	if (TAG(args) != R_NilValue) {
	    SET_STRING_ELT(names, i, PRINTNAME(TAG(args)));
	    havenames = 1;
	}
	else {
	    SET_STRING_ELT(names, i, R_BlankString);
	}
	if (NAMED(CAR(args)))
	    SET_VECTOR_ELT(list, i, duplicate(CAR(args)));
	else
	    SET_VECTOR_ELT(list, i, CAR(args));
	args = CDR(args);
    }
    if (havenames) {
	setAttrib(list, R_NamesSymbol, names);
    }
    UNPROTECT(2);
    return list;
}

/* This is a primitive SPECIALSXP */
SEXP attribute_hidden do_expression(SEXP call, SEXP op, SEXP args, SEXP rho)
{
    SEXP a, ans, nms;
    int i, n, named;
    named = 0;
    n = length(args);
    PROTECT(ans = allocVector(EXPRSXP, n));
    a = args;
    for (i = 0; i < n; i++) {
	if(NAMED(CAR(a)))
	    SET_XVECTOR_ELT(ans, i, duplicate(CAR(a)));
	else
	    SET_XVECTOR_ELT(ans, i, CAR(a));
	if (TAG(a) != R_NilValue) named = 1;
	a = CDR(a);
    }
    if (named) {
	PROTECT(nms = allocVector(STRSXP, n));
	a = args;
	for (i = 0; i < n; i++) {
	    if (TAG(a) != R_NilValue)
		SET_STRING_ELT(nms, i, PRINTNAME(TAG(a)));
	    else
		SET_STRING_ELT(nms, i, R_BlankString);
	    a = CDR(a);
	}
	setAttrib(ans, R_NamesSymbol, nms);
	UNPROTECT(1);
    }
    UNPROTECT(1);
    return ans;
}

/* vector(mode="logical", length=0) */
SEXP attribute_hidden do_makevector(SEXP call, SEXP op, SEXP args, SEXP rho)
{
    R_len_t len;
    SEXP s;
    SEXPTYPE mode;
    checkArity(op, args);
    if (length(CADR(args)) != 1) error(_("invalid '%s' argument"), "length");
    len = asVecSize(CADR(args));
    if (len < 0) error(_("invalid '%s' argument"), "length");
    s = coerceVector(CAR(args), STRSXP);
    if (length(s) != 1) error(_("invalid '%s' argument"), "mode");
    mode = str2type(CHAR(STRING_ELT(s, 0))); /* ASCII */
    if (CXXRCONSTRUCT(int, mode) == -1 && streql(CHAR(STRING_ELT(s, 0)), "double"))
	mode = REALSXP;
    switch (mode) {
    case LGLSXP:
    case INTSXP:
    case REALSXP:
    case CPLXSXP:
    case STRSXP:
    case EXPRSXP:
    case VECSXP:
    case RAWSXP:
	s = allocVector(mode, len);
	break;
    case LISTSXP:
	s = allocList(len);
	break;
    default:
	error(_("vector: cannot make a vector of mode '%s'."),
	      translateChar(STRING_ELT(s, 0))); /* should be ASCII */
    }
    if (mode == INTSXP || mode == LGLSXP)
	memset(INTEGER(s), 0, len*sizeof(int));
    else if (mode == REALSXP)
	memset(REAL(s), 0, len*sizeof(double));
    else if (mode == CPLXSXP)
	memset(COMPLEX(s), 0, len*sizeof(Rcomplex));
    else if (mode == RAWSXP)
	memset(RAW(s), 0, size_t( len));
    /* other cases: list/expression have "NULL", ok */
    return s;
}


/* do_lengthgets: assign a length to a vector or a list */
/* (if it is vectorizable). We could probably be fairly */
/* clever with memory here if we wanted to. */

SEXP lengthgets(SEXP x, R_len_t len)
{
    R_len_t lenx, i;
    SEXP rval, names, xnames, t;
    if (!isVector(x) && !isVectorizable(x))
	error(_("cannot set length of non-vector"));
    lenx = length(x);
    if (lenx == len)
	return (x);
    PROTECT(rval = allocVector(TYPEOF(x), len));
    PROTECT(xnames = getAttrib(x, R_NamesSymbol));
    if (xnames != R_NilValue)
	names = allocVector(STRSXP, len);
    else names = R_NilValue;	/*- just for -Wall --- should we do this ? */
    switch (TYPEOF(x)) {
    case NILSXP:
	break;
    case LGLSXP:
    case INTSXP:
	for (i = 0; i < len; i++)
	    if (i < lenx) {
		INTEGER(rval)[i] = INTEGER(x)[i];
		if (xnames != R_NilValue)
		    SET_STRING_ELT(names, i, STRING_ELT(xnames, i));
	    }
	    else
		INTEGER(rval)[i] = NA_INTEGER;
	break;
    case REALSXP:
	for (i = 0; i < len; i++)
	    if (i < lenx) {
		REAL(rval)[i] = REAL(x)[i];
		if (xnames != R_NilValue)
		    SET_STRING_ELT(names, i, STRING_ELT(xnames, i));
	    }
	    else
		REAL(rval)[i] = NA_REAL;
	break;
    case CPLXSXP:
	for (i = 0; i < len; i++)
	    if (i < lenx) {
		COMPLEX(rval)[i] = COMPLEX(x)[i];
		if (xnames != R_NilValue)
		    SET_STRING_ELT(names, i, STRING_ELT(xnames, i));
	    }
	    else {
		COMPLEX(rval)[i].r = NA_REAL;
		COMPLEX(rval)[i].i = NA_REAL;
	    }
	break;
    case STRSXP:
	for (i = 0; i < len; i++)
	    if (i < lenx) {
		SET_STRING_ELT(rval, i, STRING_ELT(x, i));
		if (xnames != R_NilValue)
		    SET_STRING_ELT(names, i, STRING_ELT(xnames, i));
	    }
	    else
		SET_STRING_ELT(rval, i, NA_STRING);
	break;
    case LISTSXP:
	for (t = rval; t != R_NilValue; t = CDR(t), x = CDR(x)) {
	    SETCAR(t, CAR(x));
	    SET_TAG(t, TAG(x));
	}
    case VECSXP:
	for (i = 0; i < len; i++)
	    if (i < lenx) {
		SET_VECTOR_ELT(rval, i, VECTOR_ELT(x, i));
		if (xnames != R_NilValue)
		    SET_STRING_ELT(names, i, STRING_ELT(xnames, i));
	    }
	break;
    case RAWSXP:
	for (i = 0; i < len; i++)
	    if (i < lenx) {
		RAW(rval)[i] = RAW(x)[i];
		if (xnames != R_NilValue)
		    SET_STRING_ELT(names, i, STRING_ELT(xnames, i));
	    }
	    else
		RAW(rval)[i] = Rbyte( 0);
	break;
    default:
	UNIMPLEMENTED_TYPE("length<-", x);
    }
    if (isVector(x) && xnames != R_NilValue)
	setAttrib(rval, R_NamesSymbol, names);
    UNPROTECT(2);
    return rval;
}


SEXP attribute_hidden do_lengthgets(SEXP call, SEXP op, SEXP args, SEXP rho)
{
    R_len_t len;
    SEXP x, ans;

    checkArity(op, args);
    check1arg(args, call, "x");

    x = CAR(args);
    if(isObject(x) && DispatchOrEval(call, op, "length<-", args,
				     rho, &ans, 0, 1))
	return(ans);
    if (!isVector(x) && !isVectorizable(x))
       error(_("invalid argument"));
    if (length(CADR(args)) != 1)
       error(_("invalid value"));
    len = asVecSize(CADR(args));
    if (len == NA_INTEGER)
       error(_("missing value for 'length'"));
    if (len < 0) error(_("invalid value"));
    return lengthgets(x, len);
}

/* Expand dots in args, but do not evaluate */
static SEXP expandDots(SEXP el, SEXP rho)
{
    SEXP ans, tail;

    PROTECT(el); /* in do_switch, this is already protected */
    PROTECT(ans = tail = CONS(R_NilValue, R_NilValue));

    while (el != R_NilValue) {
	if (CAR(el) == R_DotsSymbol) {
	    SEXP h = findVar(CAR(el), rho);
	    if (TYPEOF(h) == DOTSXP || h == R_NilValue) {
		while (h != R_NilValue) {
		    SETCDR(tail, CONS(CAR(h), R_NilValue));
		    tail = CDR(tail);
		    if(TAG(h) != R_NilValue) SET_TAG(tail, TAG(h));
		    h = CDR(h);
		}
	    } else if (h != R_MissingArg)
		error(_("'...' used in an incorrect context"));
	} else {
	    SETCDR(tail, CONS(CAR(el), R_NilValue));
	    tail = CDR(tail);
	    if(TAG(el) != R_NilValue) SET_TAG(tail, TAG(el));
	}
	el = CDR(el);
    }
    UNPROTECT(2);
    return CDR(ans);
}

/* This function is used in do_switch to record the default value and
   to detect multiple defaults, which are not allowed as of 2.13.x */
   
static SEXP setDflt(SEXP arg, SEXP dflt) 
{
    if (dflt) {
    	SEXP dflt1, dflt2;
    	PROTECT(dflt1 = deparse1line(dflt, TRUE));
    	PROTECT(dflt2 = deparse1line(CAR(arg), TRUE));
    	error(_("duplicate switch defaults: '%s' and '%s'"), CHAR(STRING_ELT(dflt1, 0)),
    	                                                   CHAR(STRING_ELT(dflt2, 0)));
    	UNPROTECT(2); /* won't get here, but just for good form */
    }
    return(CAR(arg));
}

/* For switch, evaluate the first arg, if it is a character then try
 to match the name with the remaining args, and evaluate the match. If
 the value is missing then take the next non-missing arg as the value.
 Then things like switch(as.character(answer), yes=, YES=1, no=, NO=2,
 3) will work.  But if there is no 'next', return NULL. One arg beyond
 the first is allowed to be unnamed; it becomes the default value if
 there is no match.
 
 If the value of the first arg is not a character string
 then coerce it to an integer k and choose the kth argument from those
 that remain provided 1 < k < nargs.  

 Changed in 2.11.0 to be primitive, so the wrapper does not partially
 match to EXPR, and to return NULL invisibly if it is an error
 condition.

 This is a SPECIALSXP, so arguments need to be evaluated as needed.
  And (see names.c) X=2, so it defaults to a visible value.
*/


SEXP attribute_hidden do_switch(SEXP call, SEXP op, SEXP args, SEXP rho)
{
    int argval, nargs = length(args);
    SEXP x, y, z, w, ans, dflt = NULL;

    if (nargs < 1) errorcall(call, _("'EXPR' is missing"));
    check1arg(args, call, "EXPR");
    PROTECT(x = eval(CAR(args), rho));
    if (!isVector(x) || length(x) != 1)
<<<<<<< HEAD
	error(_("switch: EXPR must return a length 1 vector"));
    PROTECT(w = switchList(CDR(args), rho));
#define Return_NULL    UNPROTECT(1); return R_NilValue
    if(w == R_MissingArg) {
	Return_NULL;
    }
    if (isString(x)) {
	for (y = w; y != R_NilValue; y = CDR(y))
	    if (TAG(y) != R_NilValue && pmatch(STRING_ELT(x, 0), TAG(y), CXXRTRUE)) {
		while (CAR(y) == R_MissingArg && y != R_NilValue)
		    y = CDR(y);
		UNPROTECT(1);
		return (eval(CAR(y), rho));
=======
	errorcall(call, _("EXPR must be a length 1 vector"));
    if (nargs > 1) {
	/* There is a complication: if called from lapply
	   there may be a ... argument */
	PROTECT(w = expandDots(CDR(args), rho));
	if (isString(x)) {
	    for (y = w; y != R_NilValue; y = CDR(y)) {
		if (TAG(y) != R_NilValue) {
		    if (pmatch(STRING_ELT(x, 0), TAG(y), CXXRTRUE /* exact */)) {
			/* Find the next non-missing argument.
			   (If there is none, return NULL.) */
			while (CAR(y) == R_MissingArg) {
			    y = CDR(y);
			    if (y == R_NilValue) break;
			    if (TAG(y) == R_NilValue) dflt = setDflt(y, dflt);
			}
			if (y == R_NilValue) {
			    R_Visible = FALSE;
			    UNPROTECT(2);
			    return R_NilValue;
			}
			/* Check for multiple defaults following y.  This loop
			   is not necessary to determine the value of the
			   switch(), but it should be fast and will detect
			   typos. */
			for (z = CDR(y); z != R_NilValue; z = CDR(z)) 
			    if (TAG(z) == R_NilValue) dflt = setDflt(z, dflt);
			    
			ans =  eval(CAR(y), rho);
			UNPROTECT(2);
			return ans;
		    }
		} else
		    dflt = setDflt(y, dflt);
>>>>>>> e3ceeaa2
	    }
 	    if (dflt) {
		ans =  eval(dflt, rho);
		UNPROTECT(2);
		return ans;
	    }
<<<<<<< HEAD
	Return_NULL;
    }
    argval = asInteger(x);
    if (argval <= 0 || argval > length(w)) {
	Return_NULL;
=======
	    /* fall through to error */
	} else { /* Treat as numeric */
	    argval = asInteger(x);
	    if (argval != NA_INTEGER && argval >= 1 && argval <= length(w)) {
		SEXP alt = CAR(nthcdr(w, argval - 1));
		if (alt == R_MissingArg)
		    error("empty alternative in numeric switch");
		ans =  eval(alt, rho);
		UNPROTECT(2);
		return ans;
	    }
	    /* fall through to error */
	}
	UNPROTECT(1); /* w */
>>>>>>> e3ceeaa2
    }
    /* an error */
    UNPROTECT(1); /* x */
    R_Visible = FALSE;
    return R_NilValue;
}<|MERGE_RESOLUTION|>--- conflicted
+++ resolved
@@ -6,11 +6,7 @@
  *CXXR CXXR (and possibly MODIFIED) under the terms of the GNU General Public
  *CXXR Licence.
  *CXXR 
-<<<<<<< HEAD
- *CXXR CXXR is Copyright (C) 2008-10 Andrew R. Runnalls, subject to such other
-=======
  *CXXR CXXR is Copyright (C) 2008-12 Andrew R. Runnalls, subject to such other
->>>>>>> e3ceeaa2
  *CXXR copyrights and copyright restrictions as may be stated below.
  *CXXR 
  *CXXR CXXR is not part of the R project, and bugs and other issues should
@@ -21,11 +17,7 @@
 /*
  *  R : A Computer Language for Statistical Data Analysis
  *  Copyright (C) 1995-1998  Robert Gentleman and Ross Ihaka
-<<<<<<< HEAD
- *  Copyright (C) 1999-2009  The R Development Core Team.
-=======
  *  Copyright (C) 1999-2011  The R Development Core Team.
->>>>>>> e3ceeaa2
  *
  *  This program is free software; you can redistribute it and/or modify
  *  it under the terms of the GNU General Public License as published by
@@ -78,11 +70,7 @@
 	    ;  // -Wswitch
 	}
     }
-<<<<<<< HEAD
-    return -1;
-=======
     return -1;  /* which gives error in the caller */
->>>>>>> e3ceeaa2
 }
 
 SEXP attribute_hidden do_delayed(SEXP call, SEXP op, SEXP args, SEXP rho)
@@ -104,11 +92,7 @@
 	eenv = R_BaseEnv;
     } else
     if (!isEnvironment(eenv))
-<<<<<<< HEAD
-	errorcall(call,_("invalid '%s' argument"), "eval.env");
-=======
 	errorcall(call, _("invalid '%s' argument"), "eval.env");
->>>>>>> e3ceeaa2
 
     args = CDR(args);
     aenv = CAR(args);
@@ -117,11 +101,7 @@
 	aenv = R_BaseEnv;
     } else
     if (!isEnvironment(aenv))
-<<<<<<< HEAD
-	errorcall(call,_("invalid '%s' argument"), "assign.env");
-=======
 	errorcall(call, _("invalid '%s' argument"), "assign.env");
->>>>>>> e3ceeaa2
 
     defineVar(name, mkPROMISE(expr, eenv), aenv);
     return R_NilValue;
@@ -533,11 +513,7 @@
     checkArity(op, args);
 
     /* Use standard printing defaults */
-<<<<<<< HEAD
-    PrintDefaults(rho);
-=======
     PrintDefaults();
->>>>>>> e3ceeaa2
 
     objs = CAR(args);
     args = CDR(args);
@@ -991,21 +967,6 @@
     check1arg(args, call, "EXPR");
     PROTECT(x = eval(CAR(args), rho));
     if (!isVector(x) || length(x) != 1)
-<<<<<<< HEAD
-	error(_("switch: EXPR must return a length 1 vector"));
-    PROTECT(w = switchList(CDR(args), rho));
-#define Return_NULL    UNPROTECT(1); return R_NilValue
-    if(w == R_MissingArg) {
-	Return_NULL;
-    }
-    if (isString(x)) {
-	for (y = w; y != R_NilValue; y = CDR(y))
-	    if (TAG(y) != R_NilValue && pmatch(STRING_ELT(x, 0), TAG(y), CXXRTRUE)) {
-		while (CAR(y) == R_MissingArg && y != R_NilValue)
-		    y = CDR(y);
-		UNPROTECT(1);
-		return (eval(CAR(y), rho));
-=======
 	errorcall(call, _("EXPR must be a length 1 vector"));
     if (nargs > 1) {
 	/* There is a complication: if called from lapply
@@ -1040,20 +1001,12 @@
 		    }
 		} else
 		    dflt = setDflt(y, dflt);
->>>>>>> e3ceeaa2
 	    }
  	    if (dflt) {
 		ans =  eval(dflt, rho);
 		UNPROTECT(2);
 		return ans;
 	    }
-<<<<<<< HEAD
-	Return_NULL;
-    }
-    argval = asInteger(x);
-    if (argval <= 0 || argval > length(w)) {
-	Return_NULL;
-=======
 	    /* fall through to error */
 	} else { /* Treat as numeric */
 	    argval = asInteger(x);
@@ -1068,7 +1021,6 @@
 	    /* fall through to error */
 	}
 	UNPROTECT(1); /* w */
->>>>>>> e3ceeaa2
     }
     /* an error */
     UNPROTECT(1); /* x */
