% File src/library/base/man/levels.Rd
% Part of the R package, http://www.R-project.org
<<<<<<< HEAD
% Copyright 1995-2009 R Core Development Team
=======
% Copyright 1995-2010 R Core Development Team
>>>>>>> e3ceeaa2
% Distributed under GPL 2 or later

\name{levels}
\alias{levels}
\alias{levels.default}
\alias{levels<-}
\alias{levels<-.factor}
\title{Levels Attributes}
\description{
  \code{levels} provides access to the levels attribute of a variable.
  The first form returns the value of the levels of its argument
  and the second sets the attribute.
}
\usage{
levels(x)
levels(x) <- value
}
\arguments{
  \item{x}{an object, for example a factor.}
  \item{value}{A valid value for \code{levels(x)}.
    For the default method, \code{NULL} or a character vector.  For the
    \code{factor} method, a vector of character strings with length at
    least the number of levels of \code{x}, or a named list specifying how to
    rename the levels.}
}
\details{
  Both the extractor and replacement forms are generic and new methods
<<<<<<< HEAD
  can be written for them. The most important method for the replacement
=======
  can be written for them.  The most important method for the replacement
>>>>>>> e3ceeaa2
  function is that for \code{\link{factor}}s.
  
  For the factor replacement method, a \code{NA} in \code{value}
  causes that level to be removed from the levels and the elements
  formerly with that level to be replaced by \code{NA}.

  Note that for a factor, replacing the levels via
  \code{levels(x) <- value} is not the same as (and is preferred to)
  \code{attr(x, "levels") <- value}.

<<<<<<< HEAD
  The replacement function is \link{primitive}, so argument names are
  ignored (but this might not be true of its methods).
=======
  The replacement function is \link{primitive}.
>>>>>>> e3ceeaa2
}
\references{
  Becker, R. A., Chambers, J. M. and Wilks, A. R. (1988)
  \emph{The New S Language}.
  Wadsworth & Brooks/Cole.
}
\seealso{
  \code{\link{nlevels}}, \code{\link{relevel}}, \code{\link{reorder}}.
}
\examples{
## assign individual levels
x <- gl(2, 4, 8)
levels(x)[1] <- "low"
levels(x)[2] <- "high"
x

## or as a group
y <- gl(2, 4, 8)
levels(y) <- c("low", "high")
y

## combine some levels
z <- gl(3, 2, 12)
levels(z) <- c("A", "B", "A")
z

## same, using a named list
z <- gl(3, 2, 12)
levels(z) <- list(A=c(1,3), B=2)
z

## we can add levels this way:
f <- factor(c("a","b"))
levels(f) <- c("c", "a", "b")
f

f <- factor(c("a","b"))
levels(f) <- list(C="C", A="a", B="b")
f
}
\keyword{category}<|MERGE_RESOLUTION|>--- conflicted
+++ resolved
@@ -1,10 +1,6 @@
 % File src/library/base/man/levels.Rd
 % Part of the R package, http://www.R-project.org
-<<<<<<< HEAD
-% Copyright 1995-2009 R Core Development Team
-=======
 % Copyright 1995-2010 R Core Development Team
->>>>>>> e3ceeaa2
 % Distributed under GPL 2 or later
 
 \name{levels}
@@ -32,11 +28,7 @@
 }
 \details{
   Both the extractor and replacement forms are generic and new methods
-<<<<<<< HEAD
-  can be written for them. The most important method for the replacement
-=======
   can be written for them.  The most important method for the replacement
->>>>>>> e3ceeaa2
   function is that for \code{\link{factor}}s.
   
   For the factor replacement method, a \code{NA} in \code{value}
@@ -47,12 +39,7 @@
   \code{levels(x) <- value} is not the same as (and is preferred to)
   \code{attr(x, "levels") <- value}.
 
-<<<<<<< HEAD
-  The replacement function is \link{primitive}, so argument names are
-  ignored (but this might not be true of its methods).
-=======
   The replacement function is \link{primitive}.
->>>>>>> e3ceeaa2
 }
 \references{
   Becker, R. A., Chambers, J. M. and Wilks, A. R. (1988)
