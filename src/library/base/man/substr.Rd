--- conflicted
+++ resolved
@@ -78,11 +78,7 @@
 \references{
   Becker, R. A., Chambers, J. M. and Wilks, A. R. (1988)
   \emph{The New S Language}.
-<<<<<<< HEAD
-  Wadsworth & Brooks/Cole. (\code{substring}.)
-=======
   Wadsworth & Brooks/Cole.  (\code{substring}.)
->>>>>>> e3ceeaa2
 }
 \seealso{
  \code{\link{strsplit}}, \code{\link{paste}}, \code{\link{nchar}}.
