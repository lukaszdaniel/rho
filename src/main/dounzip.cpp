--- conflicted
+++ resolved
@@ -6,11 +6,7 @@
  *CXXR CXXR (and possibly MODIFIED) under the terms of the GNU General Public
  *CXXR Licence.
  *CXXR 
-<<<<<<< HEAD
- *CXXR CXXR is Copyright (C) 2008-10 Andrew R. Runnalls, subject to such other
-=======
  *CXXR CXXR is Copyright (C) 2008-12 Andrew R. Runnalls, subject to such other
->>>>>>> e3ceeaa2
  *CXXR copyrights and copyright restrictions as may be stated below.
  *CXXR 
  *CXXR CXXR is not part of the R project, and bugs and other issues should
@@ -21,13 +17,8 @@
 /*
  *  R : A Computer Language for Statistical Data Analysis
  *  file dounzip.c
-<<<<<<< HEAD
- *  first part Copyright (C) 2002-9  the R Development Core Team
- *  second part Copyright (C) 1998-2005 Gilles Vollant
-=======
  *  first part Copyright (C) 2002-11  The R Development Core Team
  *  second part Copyright (C) 1998-2010 Gilles Vollant
->>>>>>> e3ceeaa2
  *
  *  This program is free software; you can redistribute it and/or modify
  *  it under the terms of the GNU General Public License as published by
@@ -131,11 +122,7 @@
 #define BUF_SIZE 4096
 static int
 extract_one(unzFile uf, const char *const dest, const char * const filename,
-<<<<<<< HEAD
-	    SEXP names, int *nnames, int overwrite, int junk)
-=======
 	    SEXP names, int *nnames, int overwrite, int junk, int setTime)
->>>>>>> e3ceeaa2
 {
     int err = UNZ_OK;
     FILE *fout;
@@ -147,17 +134,6 @@
     if (strlen(dest) > PATH_MAX - 1) return 1;
     strcpy(outname, dest);
     strcat(outname, FILESEP);
-<<<<<<< HEAD
-    if (filename) {
-	if (strlen(dest) + strlen(filename) > PATH_MAX - 2) return 1;
-	strncpy(fn0, filename, PATH_MAX); fn = fn0;
-    } else {
-	unz_file_info file_info;
-	char filename_inzip[PATH_MAX];
-	err = unzGetCurrentFileInfo(uf, &file_info, filename_inzip,
-				    sizeof(filename_inzip), NULL, 0, NULL, 0);
-	fn = filename_inzip;
-=======
     unz_file_info64 file_info;
     char filename_inzip[PATH_MAX];
     err = unzGetCurrentFileInfo64(uf, &file_info, filename_inzip,
@@ -167,7 +143,6 @@
 	if (strlen(dest) + strlen(filename) > PATH_MAX - 2) return 1;
 	strncpy(fn0, filename, PATH_MAX); 
 	fn = fn0;
->>>>>>> e3ceeaa2
     }
 #ifdef Win32
     R_fixslash(fn);
@@ -179,15 +154,6 @@
     strcat(outname, fn);
 
 #ifdef Win32
-<<<<<<< HEAD
-    R_fixslash(outname);
-#endif
-    p = outname + strlen(outname) - 1;
-    if (*p == '/') { /* Don't know how these are stored in Mac zip files */
-	if (!junk) {
-	    *p = '\0';
-	    if (!R_FileExists(outname)) err = R_mkdir(outname);
-=======
     R_fixslash(outname); /* ensure path separator is / */
 #endif
     p = outname + strlen(outname) - 1;
@@ -205,7 +171,6 @@
 		}
 		err = R_mkdir(outname);
 	    }
->>>>>>> e3ceeaa2
 	}
     } else {
 	/* make parents as required: have already checked dest exists */
@@ -220,11 +185,7 @@
 	/* Rprintf("extracting %s\n", outname); */
 	if (!overwrite && R_FileExists(outname)) {
 	    warning(_(" not overwriting file '%s"), outname);
-<<<<<<< HEAD
-	}   
-=======
 	}
->>>>>>> e3ceeaa2
 	fout = R_fopen(outname, "wb");
 	int serrno = errno;
 	if (!fout) {
@@ -254,11 +215,7 @@
 
 static int
 zipunzip(const char *zipname, const char *dest, int nfiles, const char **files,
-<<<<<<< HEAD
-	 SEXP *pnames, int *nnames, int overwrite, int junk)
-=======
 	 SEXP *pnames, int *nnames, int overwrite, int junk, int setTime)
->>>>>>> e3ceeaa2
 {
     int   i, err = UNZ_OK;
     unzFile uf;
@@ -267,13 +224,8 @@
     uf = unzOpen64(zipname);
     if (!uf) return 1;
     if (nfiles == 0) { /* all files */
-<<<<<<< HEAD
-	unz_global_info gi;
-	unzGetGlobalInfo(uf, &gi);
-=======
 	unz_global_info64 gi;
 	unzGetGlobalInfo64(uf, &gi);
->>>>>>> e3ceeaa2
 	for (i = 0; i < CXXRCONSTRUCT(int, gi.number_entry); i++) {
 	    if (i > 0) if ((err = unzGoToNextFile(uf)) != UNZ_OK) break;
 	    if (*nnames+1 >= LENGTH(names)) {
@@ -284,11 +236,7 @@
 		copyVector(names, onames);
 	    }
 	    if ((err = extract_one(uf, dest, NULL, names, nnames, 
-<<<<<<< HEAD
-				   overwrite, junk)) != UNZ_OK) break;
-=======
 				   overwrite, junk, setTime)) != UNZ_OK) break;
->>>>>>> e3ceeaa2
 #ifdef Win32
 	    R_ProcessEvents();
 #else
@@ -299,11 +247,7 @@
 	for (i = 0; i < nfiles; i++) {
 	    if ((err = unzLocateFile(uf, files[i], 1)) != UNZ_OK) break;
 	    if ((err = extract_one(uf, dest, files[i], names, nnames, 
-<<<<<<< HEAD
-				   overwrite, junk)) != UNZ_OK) break;
-=======
 				   overwrite, junk, setTime)) != UNZ_OK) break;
->>>>>>> e3ceeaa2
 #ifdef Win32
 	    R_ProcessEvents();
 #else
@@ -321,16 +265,6 @@
     SEXP ans = R_NilValue, names, lengths, dates;
     unzFile uf;
     uLong i;
-<<<<<<< HEAD
-    unz_global_info gi;
-    int err, nfiles;
-
-    uf = unzOpen(zipname);
-    if (!uf) error(_("zip file '%s' cannot be opened"));
-
-    gi.number_entry = 0; /* =Wall */
-    err = unzGetGlobalInfo (uf, &gi);
-=======
     unz_global_info64 gi;
     int err, nfiles;
 
@@ -339,32 +273,17 @@
 
     gi.number_entry = 0; /* =Wall */
     err = unzGetGlobalInfo64 (uf, &gi);
->>>>>>> e3ceeaa2
     if (err != UNZ_OK)
         error("error %d with zipfile in unzGetGlobalInfo", err);
     nfiles = gi.number_entry;
     /* name, length, datetime */
     PROTECT(ans = allocVector(VECSXP, 3));
     SET_VECTOR_ELT(ans, 0, names = allocVector(STRSXP, nfiles));
-<<<<<<< HEAD
-    SET_VECTOR_ELT(ans, 1, lengths = allocVector(INTSXP, nfiles));
-=======
     SET_VECTOR_ELT(ans, 1, lengths = allocVector(REALSXP, nfiles));
->>>>>>> e3ceeaa2
     SET_VECTOR_ELT(ans, 2, dates = allocVector(STRSXP, nfiles));
 
     for (i = 0; CXXRCONSTRUCT(int, i) < nfiles; i++) {
         char filename_inzip[PATH_MAX], date[50];
-<<<<<<< HEAD
-        unz_file_info file_info;
-
-        err = unzGetCurrentFileInfo(uf, &file_info, filename_inzip, 
-				    sizeof(filename_inzip), NULL, 0, NULL, 0);
-        if (err != UNZ_OK)
-            error("error %d with zipfile in unzGetCurrentFileInfo\n", err);
-	SET_STRING_ELT(names, i, mkChar(filename_inzip));
-	INTEGER(lengths)[i] = file_info.uncompressed_size;
-=======
         unz_file_info64 file_info;
 
         err = unzGetCurrentFileInfo64(uf, &file_info, filename_inzip, 
@@ -375,7 +294,6 @@
 	   filename is in UTF-8, so FIXME */
 	SET_STRING_ELT(names, i, mkChar(filename_inzip));
 	REAL(lengths)[i] = file_info.uncompressed_size;
->>>>>>> e3ceeaa2
 	snprintf(date, 50, "%d-%02d-%02d %02d:%02d",
 		 file_info.tmu_date.tm_year,
 		 file_info.tmu_date.tm_mon + 1,
@@ -402,11 +320,7 @@
     SEXP  fn, ans, names = R_NilValue;
     char  zipname[PATH_MAX], dest[PATH_MAX];
     const char *p, **topics = NULL;
-<<<<<<< HEAD
-    int   i, ntopics, list, overwrite, junk, rc, nnames = 0;
-=======
     int   i, ntopics, list, overwrite, junk, setTime, rc, nnames = 0;
->>>>>>> e3ceeaa2
 
     if (!isString(CAR(args)) || LENGTH(CAR(args)) != 1)
 	error(_("invalid zip name argument"));
@@ -419,13 +333,8 @@
     ntopics = length(fn);
     if (ntopics > 0) {
 	if (!isString(fn))
-<<<<<<< HEAD
-	    error(_("invalid '%s' argument"), "topics");
-	topics = reinterpret_cast<const char **>( R_alloc(ntopics, sizeof(char *)));
-=======
 	    error(_("invalid '%s' argument"), "files");
 	topics = static_cast<const char **>( CXXR_alloc(ntopics, sizeof(char *)));
->>>>>>> e3ceeaa2
 	for (i = 0; i < ntopics; i++)
 	    topics[i] = translateChar(STRING_ELT(fn, i));
     }
@@ -437,11 +346,7 @@
 	error(_("'exdir' is too long"));
     strcpy(dest, p);
     if (!R_FileExists(dest))
-<<<<<<< HEAD
-	error(_("'destination' does not exist"));
-=======
 	error(_("'exdir' does not exist"));
->>>>>>> e3ceeaa2
     args = CDR(args);
     list = asLogical(CAR(args));
     if (list == NA_LOGICAL)
@@ -450,33 +355,22 @@
     args = CDR(args);
     overwrite = asLogical(CAR(args));
     if (overwrite == NA_LOGICAL)
-<<<<<<< HEAD
-	error(_("invalid '%s' argument"), "overwrtie");
-=======
 	error(_("invalid '%s' argument"), "overwrite");
->>>>>>> e3ceeaa2
     args = CDR(args);
     junk = asLogical(CAR(args));
     if (junk == NA_LOGICAL)
 	error(_("invalid '%s' argument"), "junkpaths");
-<<<<<<< HEAD
-=======
     args = CDR(args);
     setTime = asLogical(CAR(args));
     if (setTime == NA_LOGICAL)
 	error(_("invalid '%s' argument"), "setTime");
->>>>>>> e3ceeaa2
 
     if (ntopics > 0)
 	PROTECT(names = allocVector(STRSXP, ntopics));
     else
 	PROTECT(names = allocVector(STRSXP, 5000));
     rc = zipunzip(zipname, dest, ntopics, topics, &names, &nnames, 
-<<<<<<< HEAD
-		  overwrite, junk);
-=======
 		  overwrite, junk, setTime);
->>>>>>> e3ceeaa2
     if (rc != UNZ_OK)
 	switch(rc) {
 	case UNZ_END_OF_LIST_OF_FILE:
@@ -642,8 +536,6 @@
 	error(_("allocation of unz connection failed"));
     }
     return newconn;
-<<<<<<< HEAD
-=======
 }
 
        /* =================== second part ====================== */
@@ -2335,5 +2227,4 @@
     int ret;
     ret = ferror((FILE *)stream);
     return ret;
->>>>>>> e3ceeaa2
 }