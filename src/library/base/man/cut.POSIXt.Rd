% File src/library/base/man/cut.POSIXt.Rd
% Part of the R package, http://www.R-project.org
% Copyright 1995-2014 R Core Team
% Distributed under GPL 2 or later

\name{cut.POSIXt}
\alias{cut.POSIXt}
\alias{cut.Date}
\title{Convert a Date or Date-Time Object to a Factor}
\description{
  Method for \code{\link{cut}} applied to date-time objects.
}
\usage{
\method{cut}{POSIXt}(x, breaks, labels = NULL, start.on.monday = TRUE,
    right = FALSE, \dots)

\method{cut}{Date}(x, breaks, labels = NULL, start.on.monday = TRUE,
    right = FALSE, \dots)
}
\arguments{
  \item{x}{an object inheriting from class \code{"POSIXt"} or \code{"Date"}.}
  \item{breaks}{
    a vector of cut points \emph{or} number giving the number of
    intervals which \code{x} is to be cut into \emph{or} an
    interval specification, one of \code{"sec"}, \code{"min"},
    \code{"hour"}, \code{"day"}, \code{"DSTday"}, \code{"week"},
    \code{"month"}, \code{"quarter"} or \code{"year"}, optionally
    preceded by an integer and a space, or followed by \code{"s"}.
    (For \code{"Date"} objects only interval specifications using
    \code{"day"}, \code{"week"}, \code{"month"}, \code{"quarter"} and
    \code{"year"} are allowed.)
  }
  \item{labels}{
    labels for the levels of the resulting category.  By default,
    labels are constructed from the left-hand end of the intervals
    (which are included for the default value of \code{right}).  If
    \code{labels = FALSE}, simple integer codes are returned instead
    of a factor.
  }
  \item{start.on.monday}{logical.  If \code{breaks = "weeks"}, should the
    week start on Mondays or Sundays?}
  \item{right, \dots}{arguments to be passed to or from other methods.}
}
\details{
  Note that the default for \code{right} differs from the
  \link[=cut.default]{default method}.  Using \code{include.lowest =
    TRUE} will include both ends of the range of dates.

  Using \code{breaks = "quarter"} will create intervals of 3 calendar
  months, with the intervals beginning on January 1, April 1,
  July 1 or October 1 (based upon \code{min(x)}) as appropriate.

<<<<<<< HEAD
  As vector \code{break} will be sorted before use: \code{labels} will
  then correspond to the sorted vector.  
=======
  A vector of \code{breaks} will be sorted before use: \code{labels} should
  correspond to the sorted vector.
>>>>>>> 38b5bfbc
}
\value{
  A factor is returned, unless \code{labels = FALSE} which returns
  the integer level codes.
  
  Values which fall outside the range of \code{breaks} are coded as
  \code{NA}, as are and \code{NA} values.
}
\seealso{
  \code{\link{seq.POSIXt}}, \code{\link{seq.Date}}, \code{\link{cut}}
}
\examples{
## random dates in a 10-week period
cut(ISOdate(2001, 1, 1) + 70*86400*stats::runif(100), "weeks")
cut(as.Date("2001/1/1") + 70*stats::runif(100), "weeks")

# The standards all have midnight as the start of the day, but some
# people incorrectly interpret it at the end of the previous day ...
tm <- seq(as.POSIXct("2012-06-01 06:00"), by = "6 hours", length.out = 24)
aggregate(1:24, list(day = cut(tm, "days")), mean)
# and a version with midnight included in the previous day:
aggregate(1:24, list(day = cut(tm, "days", right = TRUE)), mean)
}
\keyword{manip}
\keyword{chron}<|MERGE_RESOLUTION|>--- conflicted
+++ resolved
@@ -50,13 +50,8 @@
   months, with the intervals beginning on January 1, April 1,
   July 1 or October 1 (based upon \code{min(x)}) as appropriate.
 
-<<<<<<< HEAD
-  As vector \code{break} will be sorted before use: \code{labels} will
-  then correspond to the sorted vector.  
-=======
   A vector of \code{breaks} will be sorted before use: \code{labels} should
   correspond to the sorted vector.
->>>>>>> 38b5bfbc
 }
 \value{
   A factor is returned, unless \code{labels = FALSE} which returns
