/*CXXR $Id$
 *CXXR
 *CXXR This file is part of CXXR, a project to refactor the R interpreter
 *CXXR into C++.  It may consist in whole or in part of program code and
 *CXXR documentation taken from the R project itself, incorporated into
 *CXXR CXXR (and possibly MODIFIED) under the terms of the GNU General Public
 *CXXR Licence.
 *CXXR 
<<<<<<< HEAD
 *CXXR CXXR is Copyright (C) 2008-10 Andrew R. Runnalls, subject to such other
=======
 *CXXR CXXR is Copyright (C) 2008-12 Andrew R. Runnalls, subject to such other
>>>>>>> e3ceeaa2
 *CXXR copyrights and copyright restrictions as may be stated below.
 *CXXR 
 *CXXR CXXR is not part of the R project, and bugs and other issues should
 *CXXR not be reported via r-bugs or other R project channels; instead refer
 *CXXR to the CXXR website.
 *CXXR */

/*
 *  R : A Computer Language for Statistical Data Analysis
 *  Copyright (C) 1995, 1996  Robert Gentleman and Ross Ihaka
 *  Copyright (C) 1997--2010  The R Development Core Team.
 *
 *  This program is free software; you can redistribute it and/or modify
 *  it under the terms of the GNU General Public License as published by
 *  the Free Software Foundation; either version 2 of the License, or
 *  (at your option) any later version.
 *
 *  This program is distributed in the hope that it will be useful,
 *  but WITHOUT ANY WARRANTY; without even the implied warranty of
 *  MERCHANTABILITY or FITNESS FOR A PARTICULAR PURPOSE.  See the
 *  GNU General Public License for more details.
 *
 *  You should have received a copy of the GNU General Public License
 *  along with this program; if not, a copy is available at
 *  http://www.r-project.org/Licenses/
 */

/** @file errors.cpp
 *
 * Error and warning handling.
 */

// For debugging:
#include <iostream>

#ifdef HAVE_CONFIG_H
#include <config.h>
#endif

#include <Defn.h>
/* -> Errormsg.h */
#include <Startup.h> /* rather cleanup ..*/
#include <Rconnections.h>
#include <Rinterface.h>
#include <R_ext/GraphicsEngine.h> /* for GEonExit */
#include <Rmath.h> /* for imax2 */
#include <cstdarg>

<<<<<<< HEAD
#include "CXXR/Evaluator.h"
#include "CXXR/JMPException.hpp"
=======
#include "CXXR/ClosureContext.hpp"
#include "CXXR/CommandTerminated.hpp"
#include "CXXR/ReturnException.hpp"
>>>>>>> e3ceeaa2

using namespace std;
using namespace CXXR;

#ifndef min
#define min(a, b) (a<b?a:b)
#endif

/* Total line length, in chars, before splitting in warnings/errors */
#define LONGWARN 75

/*
Different values of inError are used to indicate different places
in the error handling.
*/
static int inError = 0;
static int inWarning = 0;
static int inPrintWarnings = 0;
static int immediateWarning = 0;

static void try_jump_to_restart(void);
static void jump_to_top_ex(Rboolean, Rboolean, Rboolean, Rboolean, Rboolean);
static void signalInterrupt(void);
static CXXRCONST char * R_ConciseTraceback(SEXP call, int skip);

/* Interface / Calling Hierarchy :

  R__stop()   -> do_error ->   errorcall --> jump_to_top_ex
			 /
		    error

  R__warning()-> do_warning   -> warningcall -> if(warn >= 2) errorcall
			     /
		    warning /

  ErrorMessage()-> errorcall   (but with message from ErrorDB[])

  WarningMessage()-> warningcall (but with message from WarningDB[]).
*/

void R_CheckStack(void)
{
    int dummy;
    intptr_t usage = R_CStackDir * (R_CStackStart - uintptr_t(&dummy));

    /* printf("usage %ld\n", usage); */
    if(R_CStackLimit != CXXRCONSTRUCT(uintptr_t, -1) && usage > 0.95 * R_CStackLimit) {
	/* We do need some stack space to process error recovery,
	   so temporarily raise the limit.
	 */
	unsigned int stacklimit = R_CStackLimit;
	R_CStackLimit += CXXRCONSTRUCT(uintptr_t, 0.05*R_CStackLimit);
<<<<<<< HEAD
	begincontext(&cntxt, CTXT_CCODE, R_NilValue, R_BaseEnv, R_BaseEnv,
		     R_NilValue, R_NilValue);
	cntxt.cend = &reset_stack_limit;
	cntxt.cenddata = &stacklimit;

	errorcall(R_NilValue, "C stack usage is too close to the limit");
	/* Do not translate this, to save stack space */
=======

	try {
	    errorcall(R_NilValue, "C stack usage is too close to the limit");
	    /* Do not translate this, to save stack space */
	}
	catch (...) {
	    R_CStackLimit = stacklimit;
	    throw;
	}
>>>>>>> e3ceeaa2
    }
}

void R_CheckUserInterrupt(void)
{
    R_CheckStack();

    /* Don't do any processing of interrupts, timing limits, or other
       asynchronous events if interrupts are suspended. */
    if (R_interrupts_suspended) return;

    /* This is the point where GUI systems need to do enough event
       processing to determine whether there is a user interrupt event
       pending.  Need to be careful not to do too much event
       processing though: if event handlers written in R are allowed
       to run at this point then we end up with concurrent R
       evaluations and that can cause problems until we have proper
       concurrency support. LT */

    R_ProcessEvents(); /* Also processes timing limits */
#ifndef Win32
    if (R_interrupts_pending) onintr();
#endif
}

void onintr()
{
    if (R_interrupts_suspended) {
	R_interrupts_pending = 1;
	return;
    }
    else R_interrupts_pending = 0;
    signalInterrupt();

    REprintf("\n");
    /* Attempt to run user error option, save a traceback, show
       warnings, and reset console; also stop at restart (try/browser)
       frames.  Not clear this is what we really want, but this
       preserves current behavior */
    jump_to_top_ex(TRUE, TRUE, TRUE, TRUE, FALSE);
}

/* SIGUSR1: save and quit
   SIGUSR2: save and quit, don't run .Last or on.exit().

   These do far more processing than is allowed in a signal handler ....
*/

RETSIGTYPE attribute_hidden onsigusr1(int dummy)
{
    if (R_interrupts_suspended) {
	/**** ought to save signal and handle after suspend */
	REprintf(_("interrupts suspended; signal ignored"));
	signal(SIGUSR1, onsigusr1);
	return;
    }

    inError = 1;

    if(R_CollectWarnings) PrintWarnings();

    R_ResetConsole();
    R_FlushConsole();
    R_ClearerrConsole();
    R_ParseError = 0;
    R_ParseErrorFile = NULL;
    R_ParseErrorMsg[0] = '\0';

    /* Bail out if there is a browser/try on the stack--do we really
       want this?  No, as from R 2.4.0
    try_jump_to_restart(); */

    R_CleanUp(SA_SAVE, 2, 1); /* quit, save,  .Last, status=2 */
}


RETSIGTYPE attribute_hidden onsigusr2(int dummy)
{
    inError = 1;

    if (R_interrupts_suspended) {
	/**** ought to save signal and handle after suspend */
	REprintf(_("interrupts suspended; signal ignored"));
	signal(SIGUSR2, onsigusr2);
	return;
    }

    if(R_CollectWarnings) PrintWarnings();

    R_ResetConsole();
    R_FlushConsole();
    R_ClearerrConsole();
    R_ParseError = 0;
    R_ParseErrorFile = NULL;
    R_ParseErrorMsg[0] = '\0';
    R_CleanUp(SA_SAVE, 0, 0);
}


static void setupwarnings(void)
{
    R_Warnings = allocVector(VECSXP, 50);
    setAttrib(R_Warnings, R_NamesSymbol, allocVector(STRSXP, 50));
}

/* Rvsnprintf: like vsnprintf, but guaranteed to null-terminate. */
static int Rvsnprintf(char *buf, std::size_t size, const char  *format, va_list ap)
{
    int val;
    val = vsnprintf(buf, size, format, ap);
    buf[size-1] = '\0';
    return val;
}

#define BUFSIZE 8192
void warning(const char *format, ...)
{
    char buf[BUFSIZE], *p;
    FunctionContext *c = FunctionContext::innermost();

    va_list(ap);
    va_start(ap, format);
    Rvsnprintf(buf, min(BUFSIZE, R_WarnLength+1), format, ap);
    va_end(ap);
    p = buf + strlen(buf) - 1;
    if(strlen(buf) > 0 && *p == '\n') *p = '\0';
    if(R_WarnLength < BUFSIZE - 20 && CXXRCONSTRUCT(int, strlen(buf)) == R_WarnLength)
	strcat(buf, " [... truncated]");
<<<<<<< HEAD
    if (c && (c->callflag & CTXT_BUILTIN)) c = c->nextcontext;
    warningcall(c ? c->call : CXXRSCAST(RObject*, R_NilValue), "%s", buf);
=======
    warningcall(c ? CXXRCCAST(Expression*, c->call()) : CXXRSCAST(RObject*, R_NilValue), "%s", buf);
>>>>>>> e3ceeaa2
}

/* temporary hook to allow experimenting with alternate warning mechanisms */
static void (*R_WarningHook)(SEXP, char *) = NULL;

/* declarations for internal condition handling */

static void vsignalError(SEXP call, const char *format, va_list ap);
static void vsignalWarning(SEXP call, const char *format, va_list ap);
static void invokeRestart(SEXP, SEXP);

<<<<<<< HEAD
static void reset_inWarning(void *data)
{
    inWarning = 0;
}

=======
>>>>>>> e3ceeaa2
#include <R_ext/rlocale.h>

static int wd(const char * buf)
{
    int nc = mbstowcs(NULL, buf, 0), nw;
    if(nc > 0 && nc < 2000) {
	wchar_t wc[2000];
	mbstowcs(wc, buf, nc + 1);
	nw = Ri18n_wcswidth(wc, 2147483647);
	return (nw < 1) ? nc : nw;
    }
    return nc;
}

static void vwarningcall_dflt(SEXP call, const char *format, va_list ap)
{
    int w;
    SEXP names, s;
    const char *dcall;
    char buf[BUFSIZE];
    ClosureContext *cptr;

    if (inWarning)
	return;

    s = GetOption1(install("warning.expression"));
    if( s != R_NilValue ) {
	if( !isLanguage(s) &&  ! isExpression(s) )
	    error(_("invalid option \"warning.expression\""));
	cptr = ClosureContext::innermost();
	eval(s, cptr->workingEnvironment());
	return;
    }

    w = asInteger(GetOption1(install("warn")));

    if( w == NA_INTEGER ) /* set to a sensible value */
	w = 0;

    if( w <= 0 && immediateWarning ) w = 1;

    if( w < 0 || inWarning || inError) /* ignore if w<0 or already in here*/
	return;

    inWarning = 1;

<<<<<<< HEAD
    if(w >= 2) { /* make it an error */
	Rvsnprintf(buf, min(BUFSIZE, R_WarnLength), format, ap);
	if(R_WarnLength < BUFSIZE - 20 && CXXRCONSTRUCT(int, strlen(buf)) == R_WarnLength)
	    strcat(buf, " [... truncated]");
	inWarning = 0; /* PR#1570 */
	errorcall(call, _("(converted from warning) %s"), buf);
    }
    else if(w == 1) {	/* print as they happen */
	CXXRCONST char *tr;
	if( call != R_NilValue ) {
	    dcall = CHAR(STRING_ELT(deparse1s(call), 0));
	} else dcall = "";
	Rvsnprintf(buf, min(BUFSIZE, R_WarnLength+1), format, ap);
	if(R_WarnLength < BUFSIZE - 20 && CXXRCONSTRUCT(int, strlen(buf)) == R_WarnLength)
	    strcat(buf, " [... truncated]");
	if(dcall[0] == '\0')
	    REprintf(_("Warning: %s\n"), buf);
	else if(mbcslocale &&
		18 + wd(dcall) + wd(buf) <= LONGWARN)
	    REprintf(_("Warning in %s : %s\n"), dcall, buf);
	else if(18+strlen(dcall)+strlen(buf) <= LONGWARN)
	    REprintf(_("Warning in %s : %s\n"), dcall, buf);
	else
	    REprintf(_("Warning in %s :\n  %s\n"), dcall, buf);
	if(R_ShowWarnCalls && call != R_NilValue) {
	    tr = R_ConciseTraceback(call, 0);
	    if (strlen(tr)) REprintf("Calls: %s\n", tr);
	}
    }
    else if(w == 0) {	/* collect them */
	CXXRCONST char *tr; int nc;
	if(!R_CollectWarnings)
	    setupwarnings();
	if( R_CollectWarnings > 49 ) {
	    endcontext(&cntxt);
	    return;
	}
	SET_VECTOR_ELT(R_Warnings, R_CollectWarnings, call);
	Rvsnprintf(buf, min(BUFSIZE, R_WarnLength+1), format, ap);
	if(R_WarnLength < BUFSIZE - 20 && CXXRCONSTRUCT(int, strlen(buf)) == R_WarnLength)
	    strcat(buf, " [... truncated]");
	if(R_ShowWarnCalls && call != R_NilValue) {
	    tr =  R_ConciseTraceback(call, 0); nc = strlen(tr);
	    if (nc && nc + strlen(buf) + 8 < BUFSIZE) {
		strcat(buf, "\nCalls: ");
		strcat(buf, tr);
=======
    /* use try-catch to restore inWarning if there is an exit */
    try {
	if(w >= 2) { /* make it an error */
	    Rvsnprintf(buf, min(BUFSIZE, R_WarnLength), format, ap);
	    if(R_WarnLength < BUFSIZE - 20 && CXXRCONSTRUCT(int, strlen(buf)) == R_WarnLength)
		strcat(buf, " [... truncated]");
	    inWarning = 0; /* PR#1570 */
	    errorcall(call, _("(converted from warning) %s"), buf);
	}
	else if(w == 1) {	/* print as they happen */
	    CXXRCONST char *tr;
	    if( call != R_NilValue ) {
		dcall = CHAR(STRING_ELT(deparse1s(call), 0));
	    } else dcall = "";
	    Rvsnprintf(buf, min(BUFSIZE, R_WarnLength+1), format, ap);
	    if(R_WarnLength < BUFSIZE - 20 && CXXRCONSTRUCT(int, strlen(buf)) == R_WarnLength)
		strcat(buf, " [... truncated]");
	    if(dcall[0] == '\0')
		REprintf(_("Warning: %s\n"), buf);
	    else if(mbcslocale &&
		    18 + wd(dcall) + wd(buf) <= LONGWARN)
		REprintf(_("Warning in %s : %s\n"), dcall, buf);
	    else if(18+strlen(dcall)+strlen(buf) <= LONGWARN)
		REprintf(_("Warning in %s : %s\n"), dcall, buf);
	    else
		REprintf(_("Warning in %s :\n  %s\n"), dcall, buf);
	    if(R_ShowWarnCalls && call != R_NilValue) {
		tr = R_ConciseTraceback(call, 0);
		if (strlen(tr)) REprintf("Calls: %s\n", tr);
>>>>>>> e3ceeaa2
	    }
	}
	else if(w == 0) {	/* collect them */
	    CXXRCONST char *tr; int nc;
	    if(!R_CollectWarnings) setupwarnings();
	    if( R_CollectWarnings < 50 ) {
		SET_VECTOR_ELT(R_Warnings, R_CollectWarnings, call);
		Rvsnprintf(buf, min(BUFSIZE, R_WarnLength+1), format, ap);
		if(R_WarnLength < BUFSIZE - 20 && CXXRCONSTRUCT(int, strlen(buf)) == R_WarnLength)
		    strcat(buf, " [... truncated]");
		if(R_ShowWarnCalls && call != R_NilValue) {
		    tr =  R_ConciseTraceback(call, 0); nc = strlen(tr);
		    if (nc && nc + strlen(buf) + 8 < BUFSIZE) {
			strcat(buf, "\nCalls: ");
			strcat(buf, tr);
		    }
		}
		names = CAR(ATTRIB(R_Warnings));
		SET_STRING_ELT(names, R_CollectWarnings++, mkChar(buf));
	    }
	}
	/* else:  w <= -1 */
    }
    catch (...) {
	inWarning = 0;
	throw;
    }

    inWarning = 0;
}

static void warningcall_dflt(SEXP call, const char *format,...)
{
    va_list(ap);

    va_start(ap, format);
    vwarningcall_dflt(call, format, ap);
    va_end(ap);
}

void warningcall(SEXP call, const char *format, ...)
{
    va_list(ap);
    va_start(ap, format);
    vsignalWarning(call, format, ap);
    va_end(ap);
}

void warningcall_immediate(SEXP call, const char *format, ...)
{
    va_list(ap);

    immediateWarning = 1;
    va_start(ap, format);
    vwarningcall_dflt(call, format, ap);
    va_end(ap);
    immediateWarning = 0;
}

void PrintWarnings(void)
{
    int i;
    char *header;
    SEXP names, s, t;

    if (R_CollectWarnings == 0)
	return;
    else if (inPrintWarnings) {
	if (R_CollectWarnings) {
	    R_CollectWarnings = 0;
	    R_Warnings = R_NilValue;
	    REprintf(_("Lost warning messages\n"));
	}
	return;
    }

    inPrintWarnings = 1;
<<<<<<< HEAD
    header = ngettext("Warning message:\n", "Warning messages:\n", R_CollectWarnings);
    if( R_CollectWarnings == 1 ) {
	REprintf("%s", header);
	names = CAR(ATTRIB(R_Warnings));
	if( VECTOR_ELT(R_Warnings, 0) == R_NilValue )
	   REprintf("%s \n", CHAR(STRING_ELT(names, 0)));
	else {
	    const char *dcall, *sep = " ", *msg = CHAR(STRING_ELT(names, 0));
	    dcall = CHAR(STRING_ELT(deparse1s(VECTOR_ELT(R_Warnings, 0)), 0));
	    if (mbcslocale) {
		int msgline1;
		char *p = const_cast<char*>(strchr(msg, '\n'));
		if (p) {
		    *p = '\0';
		    msgline1 = wd(msg);
		    *p = '\n';
		} else msgline1 = wd(msg);
		if (6 + wd(dcall) + msgline1 > LONGWARN) sep = "\n  ";
	    } else {
		int msgline1 = strlen(msg);
		CXXRCONST char *p = strchr(msg, '\n');
		if (p) msgline1 = int(p - msg);
		if (6+strlen(dcall) + msgline1 > LONGWARN) sep = "\n  ";
	    }
	    REprintf("In %s :%s%s\n", dcall, sep, msg);
	}
    } else if( R_CollectWarnings <= 10 ) {
	REprintf("%s", header);
	names = CAR(ATTRIB(R_Warnings));
	for(i = 0; i < R_CollectWarnings; i++) {
	    if( VECTOR_ELT(R_Warnings, i) == R_NilValue )
		REprintf("%d: %s \n", i+1, CHAR(STRING_ELT(names, i)));
	    else {
		const char *dcall, *sep = " ", *msg = CHAR(STRING_ELT(names, i));
		dcall = CHAR(STRING_ELT(deparse1s(VECTOR_ELT(R_Warnings, i)), 0));
=======

    /* use try-catch to restore inPrintWarnings if there is
       an exit */
    try {
	header = ngettext("Warning message:\n", "Warning messages:\n", R_CollectWarnings);
	if( R_CollectWarnings == 1 ) {
	    REprintf("%s", header);
	    names = CAR(ATTRIB(R_Warnings));
	    if( VECTOR_ELT(R_Warnings, 0) == R_NilValue )
		REprintf("%s \n", CHAR(STRING_ELT(names, 0)));
	    else {
		const char *dcall, *sep = " ", *msg = CHAR(STRING_ELT(names, 0));
		dcall = CHAR(STRING_ELT(deparse1s(VECTOR_ELT(R_Warnings, 0)), 0));
>>>>>>> e3ceeaa2
		if (mbcslocale) {
		    int msgline1;
		    char *p = const_cast<char*>(strchr(msg, '\n'));
		    if (p) {
			*p = '\0';
			msgline1 = wd(msg);
			*p = '\n';
		    } else msgline1 = wd(msg);
<<<<<<< HEAD
		    if (10 + wd(dcall) + msgline1 > LONGWARN) sep = "\n  ";
=======
		    if (6 + wd(dcall) + msgline1 > LONGWARN) sep = "\n  ";
>>>>>>> e3ceeaa2
		} else {
		    int msgline1 = strlen(msg);
		    CXXRCONST char *p = strchr(msg, '\n');
		    if (p) msgline1 = int(p - msg);
		    if (6+strlen(dcall) + msgline1 > LONGWARN) sep = "\n  ";
		}
		REprintf("In %s :%s%s\n", dcall, sep, msg);
	    }
	} else if( R_CollectWarnings <= 10 ) {
	    REprintf("%s", header);
	    names = CAR(ATTRIB(R_Warnings));
	    for(i = 0; i < R_CollectWarnings; i++) {
		if( VECTOR_ELT(R_Warnings, i) == R_NilValue )
		    REprintf("%d: %s \n", i+1, CHAR(STRING_ELT(names, i)));
		else {
		    const char *dcall, *sep = " ", *msg = CHAR(STRING_ELT(names, i));
		    dcall = CHAR(STRING_ELT(deparse1s(VECTOR_ELT(R_Warnings, i)), 0));
		    if (mbcslocale) {
			int msgline1;
			char *p = const_cast<char*>(strchr(msg, '\n'));
			if (p) {
			    *p = '\0';
			    msgline1 = wd(msg);
			    *p = '\n';
			} else msgline1 = wd(msg);
			if (10 + wd(dcall) + msgline1 > LONGWARN) sep = "\n  ";
		    } else {
			int msgline1 = strlen(msg);
			CXXRCONST char *p = strchr(msg, '\n');
			if (p) msgline1 = int(p - msg);
			if (10+strlen(dcall) + msgline1 > LONGWARN) sep = "\n  ";
		    }
		    REprintf("%d: In %s :%s%s\n", i+1, dcall, sep, msg);
		}
	    }
	} else {
	    if (R_CollectWarnings < 50)
		REprintf(_("There were %d warnings (use warnings() to see them)\n"),
			 R_CollectWarnings);
	    else
		REprintf(_("There were 50 or more warnings (use warnings() to see the first 50)\n"));
	}
	/* now truncate and install last.warning */
	PROTECT(s = allocVector(VECSXP, R_CollectWarnings));
	PROTECT(t = allocVector(STRSXP, R_CollectWarnings));
	names = CAR(ATTRIB(R_Warnings));
	for(i = 0; i < R_CollectWarnings; i++) {
	    SET_VECTOR_ELT(s, i, VECTOR_ELT(R_Warnings, i));
	    SET_STRING_ELT(t, i, STRING_ELT(names, i));
	}
	setAttrib(s, R_NamesSymbol, t);
	SET_SYMVALUE(install("last.warning"), s);
	UNPROTECT(2);
    }
    catch (...) {
	if (R_CollectWarnings) {
	    R_CollectWarnings = 0;
	    R_Warnings = R_NilValue;
	    REprintf(_("Lost warning messages\n"));
	}
	inPrintWarnings = 0;
	throw;
    }

    inPrintWarnings = 0;
    R_CollectWarnings = 0;
    R_Warnings = R_NilValue;
    return;
}

static char errbuf[BUFSIZE];

const char *R_curErrorBuf() {
    return CXXRNOCAST(const char *)errbuf;
}

/* temporary hook to allow experimenting with alternate error mechanisms */
static void (*R_ErrorHook)(SEXP, char *) = NULL;

<<<<<<< HEAD
static void restore_inError(void *data)
{
    int *poldval = static_cast<int *>( data);
    inError = *poldval;
    Evaluator::enableExtraDepth(false);
}

=======
>>>>>>> e3ceeaa2
static void verrorcall_dflt(SEXP call, const char *format, va_list ap)
{
    const char *dcall;
    char *p;
    const char *tr;
    int oldInError, nc;

    if (inError) {
	/* fail-safe handler for recursive errors */
	if(inError == 3) {
	     /* Can REprintf generate an error? If so we should guard for it */
	    REprintf(_("Error during wrapup: "));
	    /* this does NOT try to print the call since that could
	       cause a cascade of error calls */
	    Rvsnprintf(errbuf, sizeof(errbuf), format, ap);
	    REprintf("%s\n", errbuf);
	}
	if (R_Warnings != R_NilValue) {
	    R_CollectWarnings = 0;
	    R_Warnings = R_NilValue;
	    REprintf(_("Lost warning messages\n"));
	}
	Evaluator::enableExtraDepth(false);
	jump_to_top_ex(FALSE, FALSE, FALSE, FALSE, FALSE);
    }

    oldInError = inError;
    inError = 1;

<<<<<<< HEAD
    if(call != R_NilValue) {
	char tmp[BUFSIZE];
	CXXRCONST char *head = _("Error in "), *mid = " : ", *tail = "\n  ";
	int len = strlen(head) + strlen(mid) + strlen(tail);

	Rvsnprintf(tmp, min(BUFSIZE, R_WarnLength) - strlen(head), format, ap);
	dcall = CHAR(STRING_ELT(deparse1s(call), 0));
	if (len + strlen(dcall) + strlen(tmp) < BUFSIZE) {
	    sprintf(errbuf, "%s%s%s", head, dcall, mid);
	    if (mbcslocale) {
		int msgline1;
		char *p = strchr(tmp, '\n');
		if (p) {
		    *p = '\0';
		    msgline1 = wd(tmp);
		    *p = '\n';
		} else msgline1 = wd(tmp);
		if (14 + wd(dcall) + wd(tmp) > LONGWARN) strcat(errbuf, tail);
	    } else {
		int msgline1 = strlen(tmp);
		char *p = strchr(tmp, '\n');
		if (p) msgline1 = int(p - tmp);
		if (14 + strlen(dcall) + msgline1 > LONGWARN)
		    strcat(errbuf, tail);
=======
    /* use try-catch to restore inError value on exit */
    try {
	if(call != R_NilValue) {
	    char tmp[BUFSIZE];
	    CXXRCONST char *head = _("Error in "), *mid = " : ", *tail = "\n  ";
	    int len = strlen(head) + strlen(mid) + strlen(tail);

	    Rvsnprintf(tmp, min(BUFSIZE, R_WarnLength) - strlen(head), format, ap);
	    dcall = CHAR(STRING_ELT(deparse1s(call), 0));
	    if (len + strlen(dcall) + strlen(tmp) < BUFSIZE) {
		sprintf(errbuf, "%s%s%s", head, dcall, mid);
		if (mbcslocale) {
		    int msgline1;
		    char *p = strchr(tmp, '\n');
		    if (p) {
			*p = '\0';
			msgline1 = wd(tmp);
			*p = '\n';
		    } else msgline1 = wd(tmp);
		    if (14 + wd(dcall) + msgline1 > LONGWARN)
			strcat(errbuf, tail);
		} else {
		    int msgline1 = strlen(tmp);
		    char *p = strchr(tmp, '\n');
		    if (p) msgline1 = int(p - tmp);
		    if (14 + strlen(dcall) + msgline1 > LONGWARN)
			strcat(errbuf, tail);
		}
		strcat(errbuf, tmp);
	    } else {
		sprintf(errbuf, _("Error: "));
		strcat(errbuf, tmp);
>>>>>>> e3ceeaa2
	    }
	}
	else {
	    sprintf(errbuf, _("Error: "));
	    p = errbuf + strlen(errbuf);
	    Rvsnprintf(p, min(BUFSIZE, R_WarnLength) - strlen(errbuf), format, ap);
	}

	p = errbuf + strlen(errbuf) - 1;
	if(*p != '\n') strcat(errbuf, "\n");

	if(R_ShowErrorCalls && call != R_NilValue) {  /* assume we want to avoid deparse */
	    tr = R_ConciseTraceback(call, 0); nc = strlen(tr);
	    if (nc && nc + strlen(errbuf) + 8 < BUFSIZE) {
		strcat(errbuf, "Calls: ");
		strcat(errbuf, tr);
		strcat(errbuf, "\n");
	    }
	}
	if (R_ShowErrorMessages) REprintf("%s", errbuf);

<<<<<<< HEAD
    if( R_ShowErrorMessages && R_CollectWarnings ) {
	REprintf(_("In addition: "));
	PrintWarnings();
    }

    jump_to_top_ex(TRUE, TRUE, TRUE, TRUE, FALSE);
=======
	if( R_ShowErrorMessages && R_CollectWarnings ) {
	    REprintf(_("In addition: "));
	    PrintWarnings();
	}

	jump_to_top_ex(TRUE, TRUE, TRUE, TRUE, FALSE);
    }
    catch (...) {
	inError = oldInError;
	Evaluator::enableExtraDepth(false);
	throw;
    }
>>>>>>> e3ceeaa2

    inError = oldInError;
}

static void errorcall_dflt(SEXP call, const char *format,...)
{
    va_list(ap);

    va_start(ap, format);
    verrorcall_dflt(call, format, ap);
    va_end(ap);
}

void errorcall(SEXP call, const char *format,...)
{
    va_list(ap);

    va_start(ap, format);
    vsignalError(call, format, ap);
    va_end(ap);

    if (R_ErrorHook != NULL) {
	char buf[BUFSIZE];
	void (*hook)(SEXP, char *) = R_ErrorHook;
	R_ErrorHook = NULL; /* to avoid recursion */
	va_start(ap, format);
	Rvsnprintf(buf, min(BUFSIZE, R_WarnLength), format, ap);
	va_end(ap);
	hook(call, buf);
    }

    va_start(ap, format);
    verrorcall_dflt(call, format, ap);
    va_end(ap);
}

SEXP attribute_hidden do_geterrmessage(SEXP call, SEXP op, SEXP args, SEXP env)
{
    SEXP res;

    checkArity(op, args);
    PROTECT(res = allocVector(STRSXP, 1));
    SET_STRING_ELT(res, 0, mkChar(errbuf));
    UNPROTECT(1);
    return res;
}

void error(const char *format, ...)
{
    char buf[BUFSIZE];
    FunctionContext *c = FunctionContext::innermost();

    va_list(ap);
    va_start(ap, format);
    Rvsnprintf(buf, min(BUFSIZE, R_WarnLength), format, ap);
    va_end(ap);
<<<<<<< HEAD
    /* This can be called before R_GlobalContext is defined, so... */
    /* If profiling is on, this can be a CTXT_BUILTIN */
    if (c && (c->callflag & CTXT_BUILTIN)) c = c->nextcontext;
    errorcall(c ? c->call : CXXRSCAST(RObject*, R_NilValue), "%s", buf);
=======
    errorcall(c ? CXXRCCAST(Expression*, c->call()) : CXXRSCAST(RObject*, R_NilValue), "%s", buf);
>>>>>>> e3ceeaa2
}

static void try_jump_to_restart(void)
{
    SEXP list;

    for (list = R_RestartStack; list != R_NilValue; list = CDR(list)) {
	SEXP restart = CAR(list);
	if (TYPEOF(restart) == VECSXP && LENGTH(restart) > 1) {
	    SEXP name = VECTOR_ELT(restart, 0);
	    if (TYPEOF(name) == STRSXP && LENGTH(name) == 1) {
		const char *cname = CHAR(STRING_ELT(name, 0));
		if (! strcmp(cname, "browser") ||
		    ! strcmp(cname, "tryRestart") ||
		    ! strcmp(cname, "abort")) /**** move abort eventually? */
		    invokeRestart(restart, R_NilValue);
	    }
	}
    }
}


static void jump_to_top_ex(Rboolean traceback,
			   Rboolean tryUserHandler,
			   Rboolean processWarnings,
			   Rboolean resetConsole,
			   Rboolean ignoreRestartContexts)
{
    SEXP s;
    int haveHandler, oldInError;

    oldInError = inError;
    haveHandler = FALSE;

    /* use try-catch to restore inError value on exit */
    try {
	if (tryUserHandler && inError < 3) {
	    if (! inError)
		inError = 1;

	    /* now see if options("error") is set */
	    s = GetOption1(install("error"));
	    haveHandler = ( s != R_NilValue );
	    if (haveHandler) {
		if( !isLanguage(s) &&  ! isExpression(s) )  /* shouldn't happen */
		    REprintf(_("invalid option \"error\"\n"));
		else {
		    inError = 3;
		    if (isLanguage(s))
			eval(s, R_GlobalEnv);
		    else /* expression */
			{
			    int i, n = LENGTH(s);
			    for (i = 0 ; i < n ; i++)
				eval(XVECTOR_ELT(s, i), R_GlobalEnv);
			}
		    inError = oldInError;
		}
	    }
	    inError = oldInError;
	}

	/* print warnings if there are any left to be printed */
	if( processWarnings && R_CollectWarnings )
	    PrintWarnings();

	/* reset some stuff--not sure (all) this belongs here */
	if (resetConsole) {
	    R_ResetConsole();
	    R_FlushConsole();
	    R_ClearerrConsole();
	    R_ParseError = 0;
	    R_ParseErrorFile = NULL;
	    R_ParseErrorMsg[0] = '\0';
	}

	/*
	 * Reset graphics state
	 */
	GEonExit();

	/* WARNING: If oldInError > 0 ABSOLUTELY NO ALLOCATION can be
	   triggered after this point except whatever happens in writing
	   the traceback and R_run_onexits.  The error could be an out of
	   memory error and any allocation could result in an
	   infinite-loop condition. All you can do is reset things and
	   exit.  */

	/* jump to a browser/try if one is on the stack */
	if (! ignoreRestartContexts)
	    try_jump_to_restart();
	/* at this point, i.e. if we have not exited in
	   try_jump_to_restart, we are heading for top level */

	/* only run traceback if we are not going to bail out of a
	   non-interactive session */
	if (R_Interactive || haveHandler) {
	    /* write traceback if requested, unless we're already doing it
	       or there is an inconsistency between inError and oldInError
	       (which should not happen) */
	    if (traceback && inError < 2 && inError == oldInError) {
		inError = 2;
		PROTECT(s = R_GetTraceback(0));
		SET_SYMVALUE(install(".Traceback"), s);
		/* should have been defineVar
		   setVar(install(".Traceback"), s, R_GlobalEnv); */
		UNPROTECT(1);
		inError = oldInError;
	    }
	}

	if ( !R_Interactive && !haveHandler ) {
	    REprintf(_("Execution halted\n"));
	    R_CleanUp(SA_NOSAVE, 1, 0); /* quit, no save, no .Last, status=1 */
	}

	throw CommandTerminated();
    }
    catch (...) {
	inError = oldInError;
	Evaluator::enableExtraDepth(false);
	throw;
    }

    /* not reached
       inError = oldInError;
    */
}

void jump_to_toplevel()
{
    /* no traceback, no user error option; for now, warnings are
       printed here and console is reset -- eventually these should be
       done after arriving at the jump target.  Now ignores
       try/browser frames--it really is a jump to toplevel */
    jump_to_top_ex(FALSE, FALSE, TRUE, TRUE, TRUE);
}

/* #define DEBUG_GETTEXT 1 */

/* gettext(domain, string) */
SEXP attribute_hidden do_gettext(SEXP call, SEXP op, SEXP args, SEXP rho)
{
#ifdef ENABLE_NLS
    const char *domain = "", *cfn;
    char *buf;
    SEXP ans, string = CADR(args);
    int i, n = LENGTH(string);

    checkArity(op, args);
    if(isNull(string) || !n) return string;

    if(!isString(string)) errorcall(call, _("invalid '%s' value"), "string");

    if(isNull(CAR(args))) {
	ClosureContext *cptr
	    = ClosureContext::innermost(Evaluator::Context::innermost()->nextOut());
	SEXP rho = R_BaseEnv;
	for (;
	     cptr != NULL;
	     cptr = ClosureContext::innermost(cptr->nextOut())) {
	    /* stop() etc have internal call to .makeMessage */
	    cfn = CHAR(STRING_ELT(deparse1s(CAR(CXXRCCAST(Expression*, cptr->call()))), 0));
	    if(streql(cfn, "stop") || streql(cfn, "warning")
	       || streql(cfn, "message")) continue;
	    rho = cptr->workingEnvironment();
	    // You might think a break was intended at this point, but
	    // Brian Ripley assures us not: PR14367.
	}
	while(rho != R_EmptyEnv) {
	    if (rho == R_GlobalEnv) break;
	    else if (R_IsNamespaceEnv(rho)) {
		domain = translateChar(STRING_ELT(R_NamespaceEnvSpec(rho), 0));
		break;
	    }
	    rho = ENCLOS(rho);
	}
	if(strlen(domain)) {
	    buf = static_cast<char *>( alloca(strlen(domain)+3));
	    R_CheckStack();
	    sprintf(buf, "R-%s", domain);
	    domain = buf;
	}
    } else if(isString(CAR(args)))
	domain = translateChar(STRING_ELT(CAR(args),0));
    else errorcall(call, _("invalid '%s' value"), "domain");

    if(strlen(domain)) {
	PROTECT(ans = allocVector(STRSXP, n));
	for(i = 0; i < n; i++) {
	    int ihead = 0, itail = 0;
	    const char * This = translateChar(STRING_ELT(string, i));
	    char *tmp, *head = NULL, *tail = NULL, *p, *tr;
	    tmp = static_cast<char *>( alloca(strlen(This) + 1));
	    R_CheckStack();
	    strcpy(tmp, This);
	    /* strip leading and trailing white spaces and
	       add back after translation */
	    for(p = tmp;
		*p && (*p == ' ' || *p == '\t' || *p == '\n');
		p++, ihead++) ;
	    if(ihead > 0) {
		head = static_cast<char *>( alloca(ihead + 1));
		R_CheckStack();
		strncpy(head, tmp, ihead);
		head[ihead] = '\0';
		tmp += ihead;
		}
	    if(strlen(tmp))
		for(p = tmp+strlen(tmp)-1;
		    p >= tmp && (*p == ' ' || *p == '\t' || *p == '\n');
		    p--, itail++) ;
	    if(itail > 0) {
		tail = static_cast<char *>( alloca(itail + 1));
		R_CheckStack();
		strcpy(tail, tmp+strlen(tmp)-itail);
		tmp[strlen(tmp)-itail] = '\0';
		}
	    if(strlen(tmp)) {
#ifdef DEBUG_GETTEXT
		REprintf("translating '%s' in domain '%s'\n", tmp, domain);
#endif
		tr = dgettext(domain, tmp);
		tmp = static_cast<char *>( alloca(strlen(tr) + ihead + itail + 1));
		R_CheckStack();
		tmp[0] ='\0';
		if(ihead > 0) strcat(tmp, head);
		strcat(tmp, tr);
		if(itail > 0) strcat(tmp, tail);
		SET_STRING_ELT(ans, i, mkChar(tmp));
	    } else
		SET_STRING_ELT(ans, i, mkChar(This));
	}
	UNPROTECT(1);
	return ans;
    } else return CADR(args);
#else
    return CADR(args);
#endif
}

/* ngettext(n, msg1, msg2, domain) */
SEXP attribute_hidden do_ngettext(SEXP call, SEXP op, SEXP args, SEXP rho)
{
#ifdef ENABLE_NLS
    const char *domain = "";
    char *buf;
    SEXP ans, sdom = CADDDR(args);
#endif
    SEXP msg1 = CADR(args), msg2 = CADDR(args);
    int n = asInteger(CAR(args));

    checkArity(op, args);
    if(n == NA_INTEGER || n < 0) error(_("invalid '%s' argument"), "n");
    if(!isString(msg1) || LENGTH(msg1) != 1)
	error(_("'msg1' must be a character string"));
    if(!isString(msg2) || LENGTH(msg2) != 1)
	error(_("'msg2' must be a character string"));

#ifdef ENABLE_NLS
    if(isNull(sdom)) {
	ClosureContext *cptr;
	SEXP rho = R_BaseEnv;
	cptr = ClosureContext::innermost(Evaluator::Context::innermost()->nextOut());
	if (cptr)
	    rho = cptr->workingEnvironment();
	while(rho != R_EmptyEnv) {
	    if (rho == R_GlobalEnv) break;
	    else if (R_IsNamespaceEnv(rho)) {
		domain = translateChar(STRING_ELT(R_NamespaceEnvSpec(rho), 0));
		break;
	    }
	    rho = ENCLOS(rho);
	}
	if(strlen(domain)) {
	    buf = static_cast<char *>( alloca(strlen(domain)+3));
	    R_CheckStack();
	    sprintf(buf, "R-%s", domain);
	    domain = buf;
	}
    } else if(isString(sdom))
	domain = CHAR(STRING_ELT(sdom,0));
    else errorcall(call, _("invalid '%s' value"), "domain");

    /* libintl seems to malfunction if given a message of "" */
    if(strlen(domain) && length(STRING_ELT(msg1, 0))) {
	char *fmt = dngettext(domain,
			      translateChar(STRING_ELT(msg1, 0)),
			      translateChar(STRING_ELT(msg2, 0)),
			      n);
	PROTECT(ans = mkString(fmt));
	UNPROTECT(1);
	return ans;
    } else
#endif
	return n == 1 ? msg1 : msg2;
}


/* bindtextdomain(domain, dirname) */
SEXP attribute_hidden do_bindtextdomain(SEXP call, SEXP op, SEXP args, SEXP rho)
{
#ifdef ENABLE_NLS
    char *res;

    checkArity(op, args);
    if(!isString(CAR(args)) || LENGTH(CAR(args)) != 1)
	errorcall(call, _("invalid '%s' value"), "domain");
    if(isNull(CADR(args))) {
	res = bindtextdomain(translateChar(STRING_ELT(CAR(args),0)), NULL);
    } else {
	if(!isString(CADR(args)) || LENGTH(CADR(args)) != 1)
	    errorcall(call, _("invalid '%s' value"), "dirname");
	res = bindtextdomain(translateChar(STRING_ELT(CAR(args),0)),
			     translateChar(STRING_ELT(CADR(args),0)));
    }
    if(res) return mkString(res);
    /* else this failed */
#endif
    return R_NilValue;
}

static SEXP findCall(void)
{
    ClosureContext *cptr
	= ClosureContext::innermost(ClosureContext::innermost()->nextOut());
    return (cptr ? CXXRCCAST(Expression*, cptr->call()) : 0);
}

SEXP attribute_hidden do_stop(SEXP call, SEXP op, SEXP args, SEXP rho)
{
/* error(.) : really doesn't return anything; but all do_foo() must be SEXP */
    SEXP c_call;

    if(asLogical(CAR(args))) /* find context -> "Error in ..:" */
	c_call = findCall();
    else
	c_call = R_NilValue;

    args = CDR(args);

    if (CAR(args) != R_NilValue) { /* message */
      SETCAR(args, coerceVector(CAR(args), STRSXP));
      if(!isValidString(CAR(args)))
	  errorcall(c_call, _(" [invalid string in stop(.)]"));
      errorcall(c_call, "%s", translateChar(STRING_ELT(CAR(args), 0)));
    }
    else
      errorcall(c_call, "");
    /* never called: */return c_call;
}

SEXP attribute_hidden do_warning(SEXP call, SEXP op, SEXP args, SEXP rho)
{
    SEXP c_call;

    if(asLogical(CAR(args))) /* find context -> "... in: ..:" */
	c_call = findCall();
    else
	c_call = R_NilValue;

    args = CDR(args);
    if(asLogical(CAR(args))) { /* immediate = TRUE */
	immediateWarning = 1;
    } else
	immediateWarning = 0;
    args = CDR(args);
    if (CAR(args) != R_NilValue) {
	SETCAR(args, coerceVector(CAR(args), STRSXP));
	if(!isValidString(CAR(args)))
	    warningcall(c_call, _(" [invalid string in warning(.)]"));
	else
	    warningcall(c_call, "%s", translateChar(STRING_ELT(CAR(args), 0)));
    }
    else
	warningcall(c_call, "");
    immediateWarning = 0; /* reset to internal calls */

    return CAR(args);
}

/* Error recovery for incorrect argument count error. */
attribute_hidden
void WrongArgCount(const char *s)
{
    error(_("incorrect number of arguments to \"%s\""), s);
}


void UNIMPLEMENTED(const char *s)
{
    error(_("unimplemented feature in %s"), s);
}

/* ERROR_.. codes in Errormsg.h */
static struct {
    R_ERROR code;
    const char* format;
}
const ErrorDB[] = {
    { ERROR_NUMARGS,		N_("invalid number of arguments")	},
    { ERROR_ARGTYPE,		N_("invalid argument type")		},

    { ERROR_TSVEC_MISMATCH,	N_("time-series/vector length mismatch")},
    { ERROR_INCOMPAT_ARGS,	N_("incompatible arguments")		},

    { ERROR_UNIMPLEMENTED,	N_("unimplemented feature in %s")	},
    { ERROR_UNKNOWN,		N_("unknown error (report this!)")	}
};

static struct {
    R_WARNING code;
    CXXRCONST char* format;
}
WarningDB[] = {
    { WARNING_coerce_NA,	N_("NAs introduced by coercion")	},
    { WARNING_coerce_INACC,	N_("inaccurate integer conversion in coercion")},
    { WARNING_coerce_IMAG,	N_("imaginary parts discarded in coercion") },

    { WARNING_UNKNOWN,		N_("unknown warning (report this!)")	},
};


void ErrorMessage(SEXP call, int which_error, ...)
{
    int i;
    char buf[BUFSIZE];
    va_list(ap);

    i = 0;
    while(ErrorDB[i].code != ERROR_UNKNOWN) {
	if (ErrorDB[i].code == which_error)
	    break;
	i++;
    }

    va_start(ap, which_error);
    Rvsnprintf(buf, BUFSIZE, _(ErrorDB[i].format), ap);
    va_end(ap);
    errorcall(call, "%s", buf);
}

void WarningMessage(SEXP call, R_WARNING which_warn, ...)
{
    int i;
    char buf[BUFSIZE];
    va_list(ap);

    i = 0;
    while(WarningDB[i].code != WARNING_UNKNOWN) {
	if (WarningDB[i].code == which_warn)
	    break;
	i++;
    }

    va_start(ap, which_warn);
    Rvsnprintf(buf, BUFSIZE, _(WarningDB[i].format), ap);
    va_end(ap);
    warningcall(call, "%s", buf);
}


/* Temporary hooks to allow experimenting with alternate error and
   warning mechanisms.  They are not in the header files for now, but
   the following snippet can serve as a header file: */

void R_PrintDeferredWarnings(void);
void R_SetErrmessage(const char *s);
void R_SetErrorHook(void (*hook)(SEXP, char *));
void R_SetWarningHook(void (*hook)(SEXP, char *));


void R_SetWarningHook(void (*hook)(SEXP, char *))
{
    R_WarningHook = hook;
}

void R_SetErrorHook(void (*hook)(SEXP, char *))
{
    R_ErrorHook = hook;
}

void R_SetErrmessage(const char *s)
{
    strncpy(errbuf, s, sizeof(errbuf));
    errbuf[sizeof(errbuf) - 1] = 0;
}

void R_PrintDeferredWarnings(void)
{
    if( R_ShowErrorMessages && R_CollectWarnings ) {
	REprintf(_("In addition: "));
	PrintWarnings();
    }
}

SEXP R_GetTraceback(int skip)
{
    int nback = 0, ns;
    FunctionContext *c;
    SEXP s, t;

    for (c = FunctionContext::innermost(), ns = skip;
	 c != NULL;
	 c = FunctionContext::innermost(c->nextOut()))
	if (ns > 0)
	    ns--;
	else
	    nback++;

    PROTECT(s = allocList(nback));
    t = s;
<<<<<<< HEAD
    for (c = R_GlobalContext ;
	 c != NULL && c->callflag != CTXT_TOPLEVEL;
	 c = c->nextcontext)
	if (c->callflag & (CTXT_FUNCTION | CTXT_BUILTIN) ) {
	    if (skip > 0)
		skip--;
	    else {
		SETCAR(t, deparse1(c->call, CXXRFALSE, DEFAULTDEPARSE));
		if (c->srcref && !isNull(c->srcref)) 
		    setAttrib(CAR(t), R_SrcrefSymbol, duplicate(c->srcref));
		t = CDR(t);
	    }
=======
    for (c = FunctionContext::innermost() ;
	 c != NULL;
	 c = FunctionContext::innermost(c->nextOut()))
	if (skip > 0)
	    skip--;
	else {
	    SETCAR(t, deparse1(CXXRCCAST(Expression*, c->call()), CXXRFALSE, DEFAULTDEPARSE));
	    if (c->sourceLocation() && !isNull(c->sourceLocation())) 
		setAttrib(CAR(t), R_SrcrefSymbol, duplicate(c->sourceLocation()));
	    t = CDR(t);
>>>>>>> e3ceeaa2
	}
    UNPROTECT(1);
    return s;
}

<<<<<<< HEAD
=======
// Utility intended to be called from a debugger.  Prints out the
// hierarchy of R function calls, as recorded by FunctionContexts.
namespace CXXR {
    void TRACEBACK()
    {
	GCNode::GCInhibitor gci;
	GCStackRoot<PairList> tb(static_cast<PairList*>(R_GetTraceback(0)));
	while (tb) {
	    StringVector* sv = static_cast<StringVector*>(tb->car());
	    for (unsigned int i = 0; i < sv->size(); ++i) {
		cout << (i == 0 ? "* " : "  ");
		cout << (*sv)[i]->c_str() << '\n';
	    }
	    tb = tb->tail();
	}
    }
}

>>>>>>> e3ceeaa2
static CXXRCONST char * R_ConciseTraceback(SEXP call, int skip)
{
    static char buf[560];
    FunctionContext *c;
    int nl, ncalls = 0;
    Rboolean too_many = FALSE;
    const char *top = "" /* -Wall */;

    buf[0] = '\0';
<<<<<<< HEAD
    for (c = R_GlobalContext;
	 c != NULL && c->callflag != CTXT_TOPLEVEL;
	 c = c->nextcontext)
	if (c->callflag & (CTXT_FUNCTION | CTXT_BUILTIN) ) {
	    if (skip > 0)
		skip--;
	    else {
		SEXP fun = CAR(c->call);
		const char *funstr = (TYPEOF(fun) == SYMSXP) ?
		    CHAR(PRINTNAME(fun)) : "<Anonymous>";
		if(streql(funstr, "stop") ||
		   streql(funstr, "warning") ||
		   streql(funstr, "suppressWarnings") ||
		   streql(funstr, ".signalSimpleWarning")) {
		    buf[0] =  '\0'; ncalls = 0; too_many = FALSE;
		} else {
		    ncalls++;
		    if(too_many) {
			top = funstr;
		    } else if(CXXRCONSTRUCT(int, strlen(buf)) > R_NShowCalls) {
			memmove(buf+4, buf, strlen(buf)+1);
			memcpy(buf, "... ", 4);
			too_many = TRUE;
			top = funstr;
		    } else if(strlen(buf)) {
			nl = strlen(funstr);
			memmove(buf+nl+4, buf, strlen(buf)+1);
			memcpy(buf, funstr, strlen(funstr));
			memcpy(buf+nl, " -> ", 4);
		    } else
			memcpy(buf, funstr, strlen(funstr)+1);
		}
=======
    for (c = FunctionContext::innermost();
	 c != NULL;
	 c = FunctionContext::innermost(c->nextOut()))
	if (skip > 0)
	    skip--;
	else {
	    SEXP fun = CAR(CXXRCCAST(Expression*, c->call()));
	    const char *funstr = (TYPEOF(fun) == SYMSXP) ?
		CHAR(PRINTNAME(fun)) : "<Anonymous>";
	    if(streql(funstr, "stop") ||
	       streql(funstr, "warning") ||
	       streql(funstr, "suppressWarnings") ||
	       streql(funstr, ".signalSimpleWarning")) {
		buf[0] =  '\0'; ncalls = 0; too_many = FALSE;
	    } else {
		ncalls++;
		if(too_many) {
		    top = funstr;
		} else if(CXXRCONSTRUCT(int, strlen(buf)) > R_NShowCalls) {
		    memmove(buf+4, buf, strlen(buf)+1);
		    memcpy(buf, "... ", 4);
		    too_many = TRUE;
		    top = funstr;
		} else if(strlen(buf)) {
		    nl = strlen(funstr);
		    memmove(buf+nl+4, buf, strlen(buf)+1);
		    memcpy(buf, funstr, strlen(funstr));
		    memcpy(buf+nl, " -> ", 4);
		} else
		    memcpy(buf, funstr, strlen(funstr)+1);
>>>>>>> e3ceeaa2
	    }
	}
    if(too_many && (nl = strlen(top)) < 50) {
	memmove(buf+nl+1, buf, strlen(buf)+1);
	memcpy(buf, top, strlen(top));
	memcpy(buf+nl, " ", 1);
    }
    /* don't add Calls if it adds no extra information */
    /* However: do we want to include the call in the list if it is a
       primitive? */
    if (ncalls == 1 && call != R_NilValue) {
	SEXP fun = CAR(call);
	const char *funstr = (TYPEOF(fun) == SYMSXP) ?
	    CHAR(PRINTNAME(fun)) : "<Anonymous>";
	if(streql(buf, funstr)) return "";
    }
    return buf;
}

namespace {
    struct HandlerEntry : RObject {
	GCEdge<String> m_class;
	GCEdge<Environment> m_parent_environment;
	GCEdge<> m_handler;
	GCEdge<Environment> m_environment;
	GCEdge<ListVector> m_result;
	bool m_calling;

	HandlerEntry(String* the_class, Environment* parent_env,
		     RObject* handler, Environment* environment,
		     ListVector* result, bool calling)
	    : m_class(the_class), m_parent_environment(parent_env),
	      m_handler(handler), m_environment(environment),
	      m_result(result), m_calling(calling)
	{}

	static const char* staticTypeName()
	{
	    return "(error handler entry)";
	}

	// Virtual functions of GCNode:
	void detachReferents();
	void visitReferents(const_visitor* v) const;
    };

    void HandlerEntry::detachReferents()
    {
	m_class.detach();
	m_parent_environment.detach();
	m_handler.detach();
	m_environment.detach();
	m_result.detach();
	RObject::detachReferents();
    }

    void HandlerEntry::visitReferents(const_visitor* v) const
    {
	const GCNode* cl = m_class;
	const GCNode* parenv = m_parent_environment;
	const GCNode* handler = m_handler;
	const GCNode* env = m_environment;
	const GCNode* result = m_result;
	RObject::visitReferents(v);
	if (cl)
	    (*v)(cl);
	if (parenv)
	    (*v)(parenv);
	if (handler)
	    (*v)(handler);
	if (env)
	    (*v)(env);
	if (result)
	    (*v)(result);
    }
}

static SEXP mkHandlerEntry(SEXP klass, SEXP parentenv, SEXP handler, SEXP rho,
			   SEXP result, int calling)
{
    HandlerEntry* entry
	= new HandlerEntry(SEXP_downcast<String*>(klass),
			   SEXP_downcast<Environment*>(parentenv), handler,
			   SEXP_downcast<Environment*>(rho),
			   SEXP_downcast<ListVector*>(result),
			   (calling != 0));
    return GCNode::expose(entry);
}

namespace {
    /**** rename these??*/
    bool IS_CALLING_ENTRY(SEXP e)
    {
	return SEXP_downcast<HandlerEntry*>(e)->m_calling;
    }

    String* ENTRY_CLASS(SEXP e)
    {
	return SEXP_downcast<HandlerEntry*>(e)->m_class;
    }

    Environment* ENTRY_CALLING_ENVIR(SEXP e)
    {
	return SEXP_downcast<HandlerEntry*>(e)->m_parent_environment;
    }

    RObject* ENTRY_HANDLER(SEXP e)
    {
	return SEXP_downcast<HandlerEntry*>(e)->m_handler;
    }

    Environment* ENTRY_TARGET_ENVIR(SEXP e)
    {
	return SEXP_downcast<HandlerEntry*>(e)->m_environment;
    }

    ListVector* ENTRY_RETURN_RESULT(SEXP e)
    {
	return SEXP_downcast<HandlerEntry*>(e)->m_result;
    }
}

#define RESULT_SIZE 3

SEXP attribute_hidden do_addCondHands(SEXP call, SEXP op, SEXP args, SEXP rho)
{
    SEXP classes, handlers, parentenv, target, oldstack, newstack, result;
    int calling, i, n;
    PROTECT_INDEX osi;

    checkArity(op, args);

    classes = CAR(args); args = CDR(args);
    handlers = CAR(args); args = CDR(args);
    parentenv = CAR(args); args = CDR(args);
    target = CAR(args); args = CDR(args);
    calling = asLogical(CAR(args));

    if (classes == R_NilValue || handlers == R_NilValue)
	return R_HandlerStack;

    if (TYPEOF(classes) != STRSXP || TYPEOF(handlers) != VECSXP ||
	LENGTH(classes) != LENGTH(handlers))
	error(_("bad handler data"));

    n = LENGTH(handlers);
    oldstack = R_HandlerStack;

    PROTECT(result = allocVector(VECSXP, RESULT_SIZE));
    PROTECT_WITH_INDEX(newstack = oldstack, &osi);

    for (i = n - 1; i >= 0; i--) {
	SEXP klass = STRING_ELT(classes, i);
	SEXP handler = VECTOR_ELT(handlers, i);
	SEXP entry = mkHandlerEntry(klass, parentenv, handler, target, result,
				    calling);
	REPROTECT(newstack = CONS(entry, newstack), osi);
    }

    R_HandlerStack = newstack;
    UNPROTECT(2);

    return oldstack;
}

SEXP attribute_hidden do_resetCondHands(SEXP call, SEXP op, SEXP args, SEXP rho)
{
    checkArity(op, args);
    R_HandlerStack = CAR(args);
    return R_NilValue;
}

static SEXP findSimpleErrorHandler(void)
{
    SEXP list;
    for (list = R_HandlerStack; list != R_NilValue; list = CDR(list)) {
	SEXP entry = CAR(list);
	if (! strcmp(CHAR(ENTRY_CLASS(entry)), "simpleError") ||
	    ! strcmp(CHAR(ENTRY_CLASS(entry)), "error") ||
	    ! strcmp(CHAR(ENTRY_CLASS(entry)), "condition"))
	    return list;
    }
    return R_NilValue;
}

static void vsignalWarning(SEXP call, const char *format, va_list ap)
{
    char buf[BUFSIZE];
    SEXP hooksym, hcall, qcall;

    hooksym = install(".signalSimpleWarning");
    if (SYMVALUE(hooksym) != R_UnboundValue &&
	SYMVALUE(R_QuoteSymbol) != R_UnboundValue) {
	PROTECT(qcall = LCONS(R_QuoteSymbol, CONS(call, R_NilValue)));
	PROTECT(hcall = CONS(qcall, R_NilValue));
	Rvsnprintf(buf, BUFSIZE - 1, format, ap);
	hcall = CONS(mkString(buf), hcall);
	PROTECT(hcall = LCONS(hooksym, hcall));
	eval(hcall, R_GlobalEnv);
	UNPROTECT(3);
    }
    else vwarningcall_dflt(call, format, ap);
}

static void gotoExitingHandler(SEXP cond, SEXP call, SEXP entry)
{
    SEXP rho = ENTRY_TARGET_ENVIR(entry);
    SEXP result = ENTRY_RETURN_RESULT(entry);
    SET_VECTOR_ELT(result, 0, cond);
    SET_VECTOR_ELT(result, 1, call);
    SET_VECTOR_ELT(result, 2, ENTRY_HANDLER(entry));
    Environment* envir = SEXP_downcast<Environment*>(rho);
    if (!envir->canReturn())
	Rf_error(_("no function to return from, jumping to top level"));
    throw ReturnException(envir, result);
}

static void vsignalError(SEXP call, const char *format, va_list ap)
{
    char localbuf[BUFSIZE];
    SEXP list, oldstack;

    oldstack = R_HandlerStack;
    Rvsnprintf(localbuf, BUFSIZE - 1, format, ap);
    while ((list = findSimpleErrorHandler()) != R_NilValue) {
	char *buf = errbuf;
	SEXP entry = CAR(list);
	R_HandlerStack = CDR(list);
	strncpy(buf, localbuf, BUFSIZE - 1);
	/*	Rvsnprintf(buf, BUFSIZE - 1, format, ap);*/
	buf[BUFSIZE - 1] = 0;
	if (IS_CALLING_ENTRY(entry)) {
	    if (!ENTRY_HANDLER(entry))
		return; /* go to default error handling; do not reset stack */
	    else {
		SEXP hooksym, hcall, qcall;
		/* protect oldstack here, not outside loop, so handler
		   stack gets unwound in case error is protect stack
		   overflow */
		PROTECT(oldstack);
		hooksym = install(".handleSimpleError");
		PROTECT(qcall = LCONS(R_QuoteSymbol,
				      CONS(call, R_NilValue)));
		PROTECT(hcall = CONS(qcall, R_NilValue));
		hcall = CONS(mkString(buf), hcall);
		hcall = CONS(ENTRY_HANDLER(entry), hcall);
		PROTECT(hcall = LCONS(hooksym, hcall));
		eval(hcall, R_GlobalEnv);
		UNPROTECT(4);
	    }
	}
	else gotoExitingHandler(R_NilValue, call, entry);
    }
    R_HandlerStack = oldstack;
}

static SEXP findConditionHandler(SEXP cond)
{
    int i;
    SEXP list;
    SEXP classes = getAttrib(cond, R_ClassSymbol);

    if (TYPEOF(classes) != STRSXP)
	return R_NilValue;

    /**** need some changes here to allow conditions to be S4 classes */
    for (list = R_HandlerStack; list != R_NilValue; list = CDR(list)) {
	SEXP entry = CAR(list);
	for (i = 0; i < LENGTH(classes); i++)
	    if (! strcmp(CHAR(ENTRY_CLASS(entry)),
			 CHAR(STRING_ELT(classes, i))))
		return list;
    }
    return R_NilValue;
}

SEXP attribute_hidden do_signalCondition(SEXP call, SEXP op, SEXP args, SEXP rho)
{
    SEXP list, cond, msg, ecall, oldstack;

    checkArity(op, args);

    cond = CAR(args);
    msg = CADR(args);
    ecall = CADDR(args);

    PROTECT(oldstack = R_HandlerStack);
    while ((list = findConditionHandler(cond)) != R_NilValue) {
	SEXP entry = CAR(list);
	R_HandlerStack = CDR(list);
	if (IS_CALLING_ENTRY(entry)) {
	    SEXP h = ENTRY_HANDLER(entry);
	    if (!h) {
		const char *msgstr = NULL;
		if (TYPEOF(msg) == STRSXP && LENGTH(msg) > 0)
		    msgstr = translateChar(STRING_ELT(msg, 0));
		else error(_("error message not a string"));
		errorcall_dflt(ecall, "%s", msgstr);
	    }
	    else {
		SEXP hcall = LCONS(h, CONS(cond, R_NilValue));
		PROTECT(hcall);
		eval(hcall, R_GlobalEnv);
		UNPROTECT(1);
	    }
	}
	else gotoExitingHandler(cond, ecall, entry);
    }
    R_HandlerStack = oldstack;
    UNPROTECT(1);
    return R_NilValue;
}

static SEXP findInterruptHandler(void)
{
    SEXP list;
    for (list = R_HandlerStack; list != R_NilValue; list = CDR(list)) {
	SEXP entry = CAR(list);
	if (! strcmp(CHAR(ENTRY_CLASS(entry)), "interrupt") ||
	    ! strcmp(CHAR(ENTRY_CLASS(entry)), "condition"))
	    return list;
    }
    return R_NilValue;
}

static SEXP getInterruptCondition(void)
{
    /**** FIXME: should probably pre-allocate this */
    SEXP cond, klass;
    PROTECT(cond = allocVector(VECSXP, 0));
    PROTECT(klass = allocVector(STRSXP, 2));
    SET_STRING_ELT(klass, 0, mkChar("interrupt"));
    SET_STRING_ELT(klass, 1, mkChar("condition"));
    classgets(cond, klass);
    UNPROTECT(2);
    return cond;
}

static void signalInterrupt(void)
{
    SEXP list, cond, oldstack;

    PROTECT(oldstack = R_HandlerStack);
    while ((list = findInterruptHandler()) != R_NilValue) {
	SEXP entry = CAR(list);
	R_HandlerStack = CDR(list);
	PROTECT(cond = getInterruptCondition());
	if (IS_CALLING_ENTRY(entry)) {
	    SEXP h = ENTRY_HANDLER(entry);
	    SEXP hcall = LCONS(h, CONS(cond, R_NilValue));
	    PROTECT(hcall);
	    eval(hcall, R_GlobalEnv);
	    UNPROTECT(1);
	}
	else gotoExitingHandler(cond, R_NilValue, entry);
	UNPROTECT(1);
    }
    R_HandlerStack = oldstack;
    UNPROTECT(1);
}

void attribute_hidden
<<<<<<< HEAD
R_InsertRestartHandlers(RCNTXT *cptr, Rboolean browser)
=======
R_InsertRestartHandlers(ClosureContext *cptr, Rboolean browser)
>>>>>>> e3ceeaa2
{
    SEXP klass, rho, entry, name;

    if (cptr->handlerStack() != R_HandlerStack)
	error(_("handler or restart stack mismatch in old restart"));

    /**** need more here to keep recursive errors in browser? */
    rho = cptr->workingEnvironment();
    PROTECT(klass = mkChar("error"));
    entry = mkHandlerEntry(klass, rho, 0, rho, R_NilValue, TRUE);
    R_HandlerStack = CONS(entry, R_HandlerStack);
    UNPROTECT(1);
    PROTECT(name = mkString(browser ? "browser" : "tryRestart"));
    PROTECT(entry = allocVector(VECSXP, 2));
    PROTECT(SET_VECTOR_ELT(entry, 0, name));
    SET_VECTOR_ELT(entry, 1, R_MakeExternalPtr(cptr, R_NilValue, R_NilValue));
    setAttrib(entry, R_ClassSymbol, mkString("restart"));
    R_RestartStack = CONS(entry, R_RestartStack);
    UNPROTECT(3);
}

SEXP attribute_hidden do_dfltWarn(SEXP call, SEXP op, SEXP args, SEXP rho)
{
    const char *msg;
    SEXP ecall;

    checkArity(op, args);

    if (TYPEOF(CAR(args)) != STRSXP || LENGTH(CAR(args)) != 1)
	error(_("bad error message"));
    msg = translateChar(STRING_ELT(CAR(args), 0));
    ecall = CADR(args);

    warningcall_dflt(ecall, "%s", msg);
    return R_NilValue;
}

SEXP attribute_hidden do_dfltStop(SEXP call, SEXP op, SEXP args, SEXP rho)
{
    const char *msg;
    SEXP ecall;

    checkArity(op, args);

    if (TYPEOF(CAR(args)) != STRSXP || LENGTH(CAR(args)) != 1)
	error(_("bad error message"));
    msg = translateChar(STRING_ELT(CAR(args), 0));
    ecall = CADR(args);

    errorcall_dflt(ecall, "%s", msg);
    return R_NilValue; /* not reached */
}


/*
 * Restart Handling
 */

SEXP attribute_hidden do_getRestart(SEXP call, SEXP op, SEXP args, SEXP rho)
{
    int i;
    SEXP list;
    checkArity(op, args);
    i = asInteger(CAR(args));
    for (list = R_RestartStack;
	 list != R_NilValue && i > 1;
	 list = CDR(list), i--);
    if (list != R_NilValue)
	return CAR(list);
    else if (i == 1) {
	/**** need to pre-allocate */
        GCStackRoot<> name(mkString("abort"));
	GCStackRoot<> entry(allocVector(VECSXP, 2));
	SET_VECTOR_ELT(entry, 0, name);
	SET_VECTOR_ELT(entry, 1, R_NilValue);
	setAttrib(entry, R_ClassSymbol, mkString("restart"));
	return entry;
    }
    else return R_NilValue;
}

/* very minimal error checking --just enough to avoid a segfault */
namespace {
    inline void CHECK_RESTART(SEXP r)
    {
	if (TYPEOF(r) != VECSXP || LENGTH(r) < 2)
	    error(_("bad restart"));
    }
}

SEXP attribute_hidden do_addRestart(SEXP call, SEXP op, SEXP args, SEXP rho)
{
    checkArity(op, args);
    CHECK_RESTART(CAR(args));
    R_RestartStack = CONS(CAR(args), R_RestartStack);
    return R_NilValue;
}

#define RESTART_EXIT(r) VECTOR_ELT(r, 1)

static void invokeRestart(SEXP r, SEXP arglist)
{
    SEXP exit = RESTART_EXIT(r);

    if (exit == R_NilValue) {
	R_RestartStack = R_NilValue;
	jump_to_toplevel();
    }
    else {
	for (; R_RestartStack != R_NilValue;
	     R_RestartStack = CDR(R_RestartStack))
	    if (exit == RESTART_EXIT(CAR(R_RestartStack))) {
		R_RestartStack = CDR(R_RestartStack);
		if (TYPEOF(exit) == EXTPTRSXP)
		    throw CommandTerminated();
		else {
		    Environment* envir = SEXP_downcast<Environment*>(exit);
		    if (!envir->canReturn())
			Rf_error(_("no function to return from,"
				   " jumping to top level"));
		    throw ReturnException(envir, arglist);
		}
	    }
	error(_("restart not on stack"));
    }
}

SEXP attribute_hidden do_invokeRestart(SEXP call, SEXP op, SEXP args, SEXP rho)
{
    checkArity(op, args);
    CHECK_RESTART(CAR(args));
    invokeRestart(CAR(args), CADR(args));
    return R_NilValue; /* not reached */
}

<<<<<<< HEAD
SEXP attribute_hidden do_addTryHandlers(SEXP call, SEXP op, SEXP args, SEXP rho)
{
    checkArity(op, args);
    if (R_GlobalContext == R_ToplevelContext ||
	! (R_GlobalContext->callflag & CTXT_FUNCTION))
	errorcall(call, _("not in a try context"));
    SET_RESTART_BIT_ON(R_GlobalContext->callflag);
    R_InsertRestartHandlers(R_GlobalContext, FALSE);
    return R_NilValue;
}

=======
>>>>>>> e3ceeaa2
SEXP attribute_hidden do_seterrmessage(SEXP call, SEXP op, SEXP args, SEXP env)
{
    SEXP msg;

    checkArity(op, args);
    msg = CAR(args);
    if(!isString(msg) || LENGTH(msg) != 1)
	error(_("error message must be a character string"));
    R_SetErrmessage(CHAR(STRING_ELT(msg, 0)));
    return R_NilValue;
}

SEXP attribute_hidden
do_printDeferredWarnings(SEXP call, SEXP op, SEXP args, SEXP env)
{
    checkArity(op, args);
    R_PrintDeferredWarnings();
    return R_NilValue;
}

SEXP attribute_hidden
do_interruptsSuspended(SEXP call, SEXP op, SEXP args, SEXP env)
{
    int orig_value = R_interrupts_suspended;
    if (args != R_NilValue) 
	R_interrupts_suspended = CXXRCONSTRUCT(Rboolean, asLogical(CAR(args)));
    return ScalarLogical(orig_value);
}
	
	<|MERGE_RESOLUTION|>--- conflicted
+++ resolved
@@ -6,11 +6,7 @@
  *CXXR CXXR (and possibly MODIFIED) under the terms of the GNU General Public
  *CXXR Licence.
  *CXXR 
-<<<<<<< HEAD
- *CXXR CXXR is Copyright (C) 2008-10 Andrew R. Runnalls, subject to such other
-=======
  *CXXR CXXR is Copyright (C) 2008-12 Andrew R. Runnalls, subject to such other
->>>>>>> e3ceeaa2
  *CXXR copyrights and copyright restrictions as may be stated below.
  *CXXR 
  *CXXR CXXR is not part of the R project, and bugs and other issues should
@@ -59,14 +55,9 @@
 #include <Rmath.h> /* for imax2 */
 #include <cstdarg>
 
-<<<<<<< HEAD
-#include "CXXR/Evaluator.h"
-#include "CXXR/JMPException.hpp"
-=======
 #include "CXXR/ClosureContext.hpp"
 #include "CXXR/CommandTerminated.hpp"
 #include "CXXR/ReturnException.hpp"
->>>>>>> e3ceeaa2
 
 using namespace std;
 using namespace CXXR;
@@ -119,15 +110,6 @@
 	 */
 	unsigned int stacklimit = R_CStackLimit;
 	R_CStackLimit += CXXRCONSTRUCT(uintptr_t, 0.05*R_CStackLimit);
-<<<<<<< HEAD
-	begincontext(&cntxt, CTXT_CCODE, R_NilValue, R_BaseEnv, R_BaseEnv,
-		     R_NilValue, R_NilValue);
-	cntxt.cend = &reset_stack_limit;
-	cntxt.cenddata = &stacklimit;
-
-	errorcall(R_NilValue, "C stack usage is too close to the limit");
-	/* Do not translate this, to save stack space */
-=======
 
 	try {
 	    errorcall(R_NilValue, "C stack usage is too close to the limit");
@@ -137,7 +119,6 @@
 	    R_CStackLimit = stacklimit;
 	    throw;
 	}
->>>>>>> e3ceeaa2
     }
 }
 
@@ -266,12 +247,7 @@
     if(strlen(buf) > 0 && *p == '\n') *p = '\0';
     if(R_WarnLength < BUFSIZE - 20 && CXXRCONSTRUCT(int, strlen(buf)) == R_WarnLength)
 	strcat(buf, " [... truncated]");
-<<<<<<< HEAD
-    if (c && (c->callflag & CTXT_BUILTIN)) c = c->nextcontext;
-    warningcall(c ? c->call : CXXRSCAST(RObject*, R_NilValue), "%s", buf);
-=======
     warningcall(c ? CXXRCCAST(Expression*, c->call()) : CXXRSCAST(RObject*, R_NilValue), "%s", buf);
->>>>>>> e3ceeaa2
 }
 
 /* temporary hook to allow experimenting with alternate warning mechanisms */
@@ -283,14 +259,6 @@
 static void vsignalWarning(SEXP call, const char *format, va_list ap);
 static void invokeRestart(SEXP, SEXP);
 
-<<<<<<< HEAD
-static void reset_inWarning(void *data)
-{
-    inWarning = 0;
-}
-
-=======
->>>>>>> e3ceeaa2
 #include <R_ext/rlocale.h>
 
 static int wd(const char * buf)
@@ -337,54 +305,6 @@
 
     inWarning = 1;
 
-<<<<<<< HEAD
-    if(w >= 2) { /* make it an error */
-	Rvsnprintf(buf, min(BUFSIZE, R_WarnLength), format, ap);
-	if(R_WarnLength < BUFSIZE - 20 && CXXRCONSTRUCT(int, strlen(buf)) == R_WarnLength)
-	    strcat(buf, " [... truncated]");
-	inWarning = 0; /* PR#1570 */
-	errorcall(call, _("(converted from warning) %s"), buf);
-    }
-    else if(w == 1) {	/* print as they happen */
-	CXXRCONST char *tr;
-	if( call != R_NilValue ) {
-	    dcall = CHAR(STRING_ELT(deparse1s(call), 0));
-	} else dcall = "";
-	Rvsnprintf(buf, min(BUFSIZE, R_WarnLength+1), format, ap);
-	if(R_WarnLength < BUFSIZE - 20 && CXXRCONSTRUCT(int, strlen(buf)) == R_WarnLength)
-	    strcat(buf, " [... truncated]");
-	if(dcall[0] == '\0')
-	    REprintf(_("Warning: %s\n"), buf);
-	else if(mbcslocale &&
-		18 + wd(dcall) + wd(buf) <= LONGWARN)
-	    REprintf(_("Warning in %s : %s\n"), dcall, buf);
-	else if(18+strlen(dcall)+strlen(buf) <= LONGWARN)
-	    REprintf(_("Warning in %s : %s\n"), dcall, buf);
-	else
-	    REprintf(_("Warning in %s :\n  %s\n"), dcall, buf);
-	if(R_ShowWarnCalls && call != R_NilValue) {
-	    tr = R_ConciseTraceback(call, 0);
-	    if (strlen(tr)) REprintf("Calls: %s\n", tr);
-	}
-    }
-    else if(w == 0) {	/* collect them */
-	CXXRCONST char *tr; int nc;
-	if(!R_CollectWarnings)
-	    setupwarnings();
-	if( R_CollectWarnings > 49 ) {
-	    endcontext(&cntxt);
-	    return;
-	}
-	SET_VECTOR_ELT(R_Warnings, R_CollectWarnings, call);
-	Rvsnprintf(buf, min(BUFSIZE, R_WarnLength+1), format, ap);
-	if(R_WarnLength < BUFSIZE - 20 && CXXRCONSTRUCT(int, strlen(buf)) == R_WarnLength)
-	    strcat(buf, " [... truncated]");
-	if(R_ShowWarnCalls && call != R_NilValue) {
-	    tr =  R_ConciseTraceback(call, 0); nc = strlen(tr);
-	    if (nc && nc + strlen(buf) + 8 < BUFSIZE) {
-		strcat(buf, "\nCalls: ");
-		strcat(buf, tr);
-=======
     /* use try-catch to restore inWarning if there is an exit */
     try {
 	if(w >= 2) { /* make it an error */
@@ -414,7 +334,6 @@
 	    if(R_ShowWarnCalls && call != R_NilValue) {
 		tr = R_ConciseTraceback(call, 0);
 		if (strlen(tr)) REprintf("Calls: %s\n", tr);
->>>>>>> e3ceeaa2
 	    }
 	}
 	else if(w == 0) {	/* collect them */
@@ -492,43 +411,6 @@
     }
 
     inPrintWarnings = 1;
-<<<<<<< HEAD
-    header = ngettext("Warning message:\n", "Warning messages:\n", R_CollectWarnings);
-    if( R_CollectWarnings == 1 ) {
-	REprintf("%s", header);
-	names = CAR(ATTRIB(R_Warnings));
-	if( VECTOR_ELT(R_Warnings, 0) == R_NilValue )
-	   REprintf("%s \n", CHAR(STRING_ELT(names, 0)));
-	else {
-	    const char *dcall, *sep = " ", *msg = CHAR(STRING_ELT(names, 0));
-	    dcall = CHAR(STRING_ELT(deparse1s(VECTOR_ELT(R_Warnings, 0)), 0));
-	    if (mbcslocale) {
-		int msgline1;
-		char *p = const_cast<char*>(strchr(msg, '\n'));
-		if (p) {
-		    *p = '\0';
-		    msgline1 = wd(msg);
-		    *p = '\n';
-		} else msgline1 = wd(msg);
-		if (6 + wd(dcall) + msgline1 > LONGWARN) sep = "\n  ";
-	    } else {
-		int msgline1 = strlen(msg);
-		CXXRCONST char *p = strchr(msg, '\n');
-		if (p) msgline1 = int(p - msg);
-		if (6+strlen(dcall) + msgline1 > LONGWARN) sep = "\n  ";
-	    }
-	    REprintf("In %s :%s%s\n", dcall, sep, msg);
-	}
-    } else if( R_CollectWarnings <= 10 ) {
-	REprintf("%s", header);
-	names = CAR(ATTRIB(R_Warnings));
-	for(i = 0; i < R_CollectWarnings; i++) {
-	    if( VECTOR_ELT(R_Warnings, i) == R_NilValue )
-		REprintf("%d: %s \n", i+1, CHAR(STRING_ELT(names, i)));
-	    else {
-		const char *dcall, *sep = " ", *msg = CHAR(STRING_ELT(names, i));
-		dcall = CHAR(STRING_ELT(deparse1s(VECTOR_ELT(R_Warnings, i)), 0));
-=======
 
     /* use try-catch to restore inPrintWarnings if there is
        an exit */
@@ -542,7 +424,6 @@
 	    else {
 		const char *dcall, *sep = " ", *msg = CHAR(STRING_ELT(names, 0));
 		dcall = CHAR(STRING_ELT(deparse1s(VECTOR_ELT(R_Warnings, 0)), 0));
->>>>>>> e3ceeaa2
 		if (mbcslocale) {
 		    int msgline1;
 		    char *p = const_cast<char*>(strchr(msg, '\n'));
@@ -551,11 +432,7 @@
 			msgline1 = wd(msg);
 			*p = '\n';
 		    } else msgline1 = wd(msg);
-<<<<<<< HEAD
-		    if (10 + wd(dcall) + msgline1 > LONGWARN) sep = "\n  ";
-=======
 		    if (6 + wd(dcall) + msgline1 > LONGWARN) sep = "\n  ";
->>>>>>> e3ceeaa2
 		} else {
 		    int msgline1 = strlen(msg);
 		    CXXRCONST char *p = strchr(msg, '\n');
@@ -635,16 +512,6 @@
 /* temporary hook to allow experimenting with alternate error mechanisms */
 static void (*R_ErrorHook)(SEXP, char *) = NULL;
 
-<<<<<<< HEAD
-static void restore_inError(void *data)
-{
-    int *poldval = static_cast<int *>( data);
-    inError = *poldval;
-    Evaluator::enableExtraDepth(false);
-}
-
-=======
->>>>>>> e3ceeaa2
 static void verrorcall_dflt(SEXP call, const char *format, va_list ap)
 {
     const char *dcall;
@@ -674,32 +541,6 @@
     oldInError = inError;
     inError = 1;
 
-<<<<<<< HEAD
-    if(call != R_NilValue) {
-	char tmp[BUFSIZE];
-	CXXRCONST char *head = _("Error in "), *mid = " : ", *tail = "\n  ";
-	int len = strlen(head) + strlen(mid) + strlen(tail);
-
-	Rvsnprintf(tmp, min(BUFSIZE, R_WarnLength) - strlen(head), format, ap);
-	dcall = CHAR(STRING_ELT(deparse1s(call), 0));
-	if (len + strlen(dcall) + strlen(tmp) < BUFSIZE) {
-	    sprintf(errbuf, "%s%s%s", head, dcall, mid);
-	    if (mbcslocale) {
-		int msgline1;
-		char *p = strchr(tmp, '\n');
-		if (p) {
-		    *p = '\0';
-		    msgline1 = wd(tmp);
-		    *p = '\n';
-		} else msgline1 = wd(tmp);
-		if (14 + wd(dcall) + wd(tmp) > LONGWARN) strcat(errbuf, tail);
-	    } else {
-		int msgline1 = strlen(tmp);
-		char *p = strchr(tmp, '\n');
-		if (p) msgline1 = int(p - tmp);
-		if (14 + strlen(dcall) + msgline1 > LONGWARN)
-		    strcat(errbuf, tail);
-=======
     /* use try-catch to restore inError value on exit */
     try {
 	if(call != R_NilValue) {
@@ -732,7 +573,6 @@
 	    } else {
 		sprintf(errbuf, _("Error: "));
 		strcat(errbuf, tmp);
->>>>>>> e3ceeaa2
 	    }
 	}
 	else {
@@ -754,14 +594,6 @@
 	}
 	if (R_ShowErrorMessages) REprintf("%s", errbuf);
 
-<<<<<<< HEAD
-    if( R_ShowErrorMessages && R_CollectWarnings ) {
-	REprintf(_("In addition: "));
-	PrintWarnings();
-    }
-
-    jump_to_top_ex(TRUE, TRUE, TRUE, TRUE, FALSE);
-=======
 	if( R_ShowErrorMessages && R_CollectWarnings ) {
 	    REprintf(_("In addition: "));
 	    PrintWarnings();
@@ -774,7 +606,6 @@
 	Evaluator::enableExtraDepth(false);
 	throw;
     }
->>>>>>> e3ceeaa2
 
     inError = oldInError;
 }
@@ -831,14 +662,7 @@
     va_start(ap, format);
     Rvsnprintf(buf, min(BUFSIZE, R_WarnLength), format, ap);
     va_end(ap);
-<<<<<<< HEAD
-    /* This can be called before R_GlobalContext is defined, so... */
-    /* If profiling is on, this can be a CTXT_BUILTIN */
-    if (c && (c->callflag & CTXT_BUILTIN)) c = c->nextcontext;
-    errorcall(c ? c->call : CXXRSCAST(RObject*, R_NilValue), "%s", buf);
-=======
     errorcall(c ? CXXRCCAST(Expression*, c->call()) : CXXRSCAST(RObject*, R_NilValue), "%s", buf);
->>>>>>> e3ceeaa2
 }
 
 static void try_jump_to_restart(void)
@@ -1351,20 +1175,6 @@
 
     PROTECT(s = allocList(nback));
     t = s;
-<<<<<<< HEAD
-    for (c = R_GlobalContext ;
-	 c != NULL && c->callflag != CTXT_TOPLEVEL;
-	 c = c->nextcontext)
-	if (c->callflag & (CTXT_FUNCTION | CTXT_BUILTIN) ) {
-	    if (skip > 0)
-		skip--;
-	    else {
-		SETCAR(t, deparse1(c->call, CXXRFALSE, DEFAULTDEPARSE));
-		if (c->srcref && !isNull(c->srcref)) 
-		    setAttrib(CAR(t), R_SrcrefSymbol, duplicate(c->srcref));
-		t = CDR(t);
-	    }
-=======
     for (c = FunctionContext::innermost() ;
 	 c != NULL;
 	 c = FunctionContext::innermost(c->nextOut()))
@@ -1375,14 +1185,11 @@
 	    if (c->sourceLocation() && !isNull(c->sourceLocation())) 
 		setAttrib(CAR(t), R_SrcrefSymbol, duplicate(c->sourceLocation()));
 	    t = CDR(t);
->>>>>>> e3ceeaa2
 	}
     UNPROTECT(1);
     return s;
 }
 
-<<<<<<< HEAD
-=======
 // Utility intended to be called from a debugger.  Prints out the
 // hierarchy of R function calls, as recorded by FunctionContexts.
 namespace CXXR {
@@ -1401,7 +1208,6 @@
     }
 }
 
->>>>>>> e3ceeaa2
 static CXXRCONST char * R_ConciseTraceback(SEXP call, int skip)
 {
     static char buf[560];
@@ -1411,40 +1217,6 @@
     const char *top = "" /* -Wall */;
 
     buf[0] = '\0';
-<<<<<<< HEAD
-    for (c = R_GlobalContext;
-	 c != NULL && c->callflag != CTXT_TOPLEVEL;
-	 c = c->nextcontext)
-	if (c->callflag & (CTXT_FUNCTION | CTXT_BUILTIN) ) {
-	    if (skip > 0)
-		skip--;
-	    else {
-		SEXP fun = CAR(c->call);
-		const char *funstr = (TYPEOF(fun) == SYMSXP) ?
-		    CHAR(PRINTNAME(fun)) : "<Anonymous>";
-		if(streql(funstr, "stop") ||
-		   streql(funstr, "warning") ||
-		   streql(funstr, "suppressWarnings") ||
-		   streql(funstr, ".signalSimpleWarning")) {
-		    buf[0] =  '\0'; ncalls = 0; too_many = FALSE;
-		} else {
-		    ncalls++;
-		    if(too_many) {
-			top = funstr;
-		    } else if(CXXRCONSTRUCT(int, strlen(buf)) > R_NShowCalls) {
-			memmove(buf+4, buf, strlen(buf)+1);
-			memcpy(buf, "... ", 4);
-			too_many = TRUE;
-			top = funstr;
-		    } else if(strlen(buf)) {
-			nl = strlen(funstr);
-			memmove(buf+nl+4, buf, strlen(buf)+1);
-			memcpy(buf, funstr, strlen(funstr));
-			memcpy(buf+nl, " -> ", 4);
-		    } else
-			memcpy(buf, funstr, strlen(funstr)+1);
-		}
-=======
     for (c = FunctionContext::innermost();
 	 c != NULL;
 	 c = FunctionContext::innermost(c->nextOut()))
@@ -1475,7 +1247,6 @@
 		    memcpy(buf+nl, " -> ", 4);
 		} else
 		    memcpy(buf, funstr, strlen(funstr)+1);
->>>>>>> e3ceeaa2
 	    }
 	}
     if(too_many && (nl = strlen(top)) < 50) {
@@ -1838,11 +1609,7 @@
 }
 
 void attribute_hidden
-<<<<<<< HEAD
-R_InsertRestartHandlers(RCNTXT *cptr, Rboolean browser)
-=======
 R_InsertRestartHandlers(ClosureContext *cptr, Rboolean browser)
->>>>>>> e3ceeaa2
 {
     SEXP klass, rho, entry, name;
 
@@ -1914,7 +1681,7 @@
 	return CAR(list);
     else if (i == 1) {
 	/**** need to pre-allocate */
-        GCStackRoot<> name(mkString("abort"));
+        GCStackRoot<> name(ScalarString(mkChar("abort")));
 	GCStackRoot<> entry(allocVector(VECSXP, 2));
 	SET_VECTOR_ELT(entry, 0, name);
 	SET_VECTOR_ELT(entry, 1, R_NilValue);
@@ -1978,20 +1745,6 @@
     return R_NilValue; /* not reached */
 }
 
-<<<<<<< HEAD
-SEXP attribute_hidden do_addTryHandlers(SEXP call, SEXP op, SEXP args, SEXP rho)
-{
-    checkArity(op, args);
-    if (R_GlobalContext == R_ToplevelContext ||
-	! (R_GlobalContext->callflag & CTXT_FUNCTION))
-	errorcall(call, _("not in a try context"));
-    SET_RESTART_BIT_ON(R_GlobalContext->callflag);
-    R_InsertRestartHandlers(R_GlobalContext, FALSE);
-    return R_NilValue;
-}
-
-=======
->>>>>>> e3ceeaa2
 SEXP attribute_hidden do_seterrmessage(SEXP call, SEXP op, SEXP args, SEXP env)
 {
     SEXP msg;
