% File src/library/base/man/strptime.Rd
% Part of the R package, http://www.R-project.org
<<<<<<< HEAD
% Copyright 1995-2009 R Core Development Team
=======
% Copyright 1995-2011 R Core Development Team
>>>>>>> e3ceeaa2
% Distributed under GPL 2 or later

\name{strptime}
\alias{format.POSIXct}
\alias{format.POSIXlt}
\alias{strftime}
\alias{strptime}
\alias{as.character.POSIXt}
\title{Date-time Conversion Functions to and from Character}
\description{
  Functions to convert between character representations and objects of
  classes \code{"POSIXlt"} and \code{"POSIXct"} representing calendar
  dates and times.
}
\usage{
\method{format}{POSIXct}(x, format = "", tz = "", usetz = FALSE, \dots)
\method{format}{POSIXlt}(x, format = "", usetz = FALSE, \dots)

\method{as.character}{POSIXt}(x, \dots)

strftime(x, format="", tz = "", usetz = FALSE, \dots)
strptime(x, format, tz = "")
}
\arguments{
  \item{x}{An object to be converted.}
  \item{tz}{A character string specifying the timezone to be used for
    the conversion.  System-specific (see \code{\link{as.POSIXlt}}), but
    \code{""} is the current time zone, and \code{"GMT"} is UTC.}
  \item{format}{A character string.  The default for the \code{format}
    methods is
    \code{"\%Y-\%m-\%d \%H:\%M:\%S"} if any component has a time
    component which is not midnight, and \code{"\%Y-\%m-\%d"}
    otherwise.  If \code{\link{options}("digits.secs")} is set, up to
    the specified number of digits will be printed for seconds.}
  \item{\dots}{Further arguments to be passed from or to other methods.}
  \item{usetz}{logical.  Should the timezone be appended to the output?
    This is used in printing times, and as a workaround for problems with
    using \code{"\%Z"} on some Linux systems.}
}
\details{
  The \code{format} and \code{as.character} methods and \code{strftime}
  convert objects from the classes \code{"POSIXlt"} and \code{"POSIXct"}
  (not \code{strftime}) to character vectors.
  
  \code{strptime} converts character vectors to class \code{"POSIXlt"}:
  its input \code{x} is first converted by \code{\link{as.character}}.
  Each input string is processed as far as necessary for the format
  specified: any trailing characters are ignored.

  \code{strftime} is a wrapper for \code{format.POSIXlt}, and it and
<<<<<<< HEAD
  \code{format.POSIXct} first converts to class \code{"POSIXlt"} by
=======
  \code{format.POSIXct} first convert to class \code{"POSIXlt"} by
>>>>>>> e3ceeaa2
  calling \code{\link{as.POSIXlt}}.  Note that only that conversion
  depends on the time zone.

  The usual vector re-cycling rules are applied to \code{x} and
  \code{format} so the answer will be of length that of the longer of the
  vectors.

  Locale-specific conversions to and from character strings are used
  where appropriate and available.  This affects the names of the days
  and months, the AM/PM indicator (if used) and the separators in
  formats such as \code{\%x} and \code{\%X} (via the setting of the
  \code{LC_TIME} locale category).

  The details of the formats are system-specific, but the following are
  defined by the ISO C99 / POSIX standard for \code{strftime} and are
  likely to be widely available.  A \emph{conversion specification} is
  introduced by \code{\%}, usually followed by a single letter or
  \code{O} or \code{E} and then a single letter.
  Any character in the format string not part of a conversion specification
  is interpreted literally (and \code{\%\%} gives \code{\%}).  Widely
  implemented conversion specifications include
  \describe{
    \item{\code{\%a}}{Abbreviated weekday name in the current
      locale.  (Also matches full name on input.)}
    \item{\code{\%A}}{Full weekday name in the current locale.  (Also
      matches abbreviated name on input.)}
    \item{\code{\%b}}{Abbreviated month name in the current
      locale.  (Also matches full name on input.)}
    \item{\code{\%B}}{Full month name in the current locale.  (Also
      matches abbreviated name on input.)}
    \item{\code{\%c}}{Date and time.   Locale-specific on output,
      \code{"\%a \%b \%e \%H:\%M:\%S \%Y"} on input.}
    \item{\code{\%d}}{Day of the month as decimal number (01--31).}
    \item{\code{\%H}}{Hours as decimal number (00--23).  As a special
      exception times such as \samp{24:00:00} are accepted for input,
      since ISO 8601 allows these.}
    \item{\code{\%I}}{Hours as decimal number (01--12).}
    \item{\code{\%j}}{Day of year as decimal number (001--366).}
    \item{\code{\%m}}{Month as decimal number (01--12).}
    \item{\code{\%M}}{Minute as decimal number (00--59).}
    \item{\code{\%p}}{AM/PM indicator in the locale.  Used in
      conjunction with \code{\%I} and \bold{not} with \code{\%H}.  An
      empty string in some locales.}
    \item{\code{\%S}}{Second as decimal number (00--61), allowing for
      up to two leap-seconds (but POSIX-compliant implementations
      will ignore leap seconds).}
    % see http://en.wikipedia.org/wiki/Week_number#Week_number
    \item{\code{\%U}}{Week of the year as decimal number (00--53) using
      Sunday as the first day 1 of the week (and typically with the
      first Sunday of the year as day 1 of week 1).  The US convention.}
    \item{\code{\%w}}{Weekday as decimal number (0--6, Sunday is 0).}
    \item{\code{\%W}}{Week of the year as decimal number (00--53) using
      Monday as the first day of week (and typically with the
<<<<<<< HEAD
      first Monday of the year as day 1 of week 1). The UK convention.}
    \item{\code{\%x}}{Date, locale-specific.}
    \item{\code{\%X}}{Time, locale-specific.}
    \item{\code{\%y}}{Year without century (00--99). If you use this on
      input, which century you get is system-specific.  So don't!  Most often
      values 00 to 68 are prefixed by 20 and 69 to 99 by 19 -- that is
      the behaviour specified by the 2001 POSIX standard, but it does
      also say \sQuote{it is expected that in a future version of IEEE
	Std 1003.1-2001 the default century inferred from a 2-digit year will
	change}. 
    }
    \item{\code{\%Y}}{Year with century.}
#ifdef unix
    \item{\code{\%z}}{(output only.) Offset from Greenwich, so
      \code{-0800} is 8 hours west of Greenwich.}
=======
      first Monday of the year as day 1 of week 1).  The UK convention.}
    \item{\code{\%x}}{Date.  Locale-specific on output,
      \code{"\%y/\%m/\%d"} on input.}
    \item{\code{\%X}}{Time.  Locale-specific on output,
      \code{"\%H:\%M:\%S"} on input.}
    \item{\code{\%y}}{Year without century (00--99).  On input, values
      00 to 68 are prefixed by 20 and 69 to 99 by 19 -- that is the
      behaviour specified by the 2004 and 2008 POSIX standards, but they do
      also say \sQuote{it is expected that in a future version the
	default century inferred from a 2-digit year will change}.}
    \item{\code{\%Y}}{Year with century.  Note that whereas there was no
      zero in the original Gregorian calendar, ISO 8601:2004 defines it
      to be valid (interpreted as 1BC): see
      \url{http://en.wikipedia.org/wiki/0_(year)}.  Note that the standard
      also says that years before 1582 in its calendar should only be used
      with agreement of the parties involved.} 
    \item{\code{\%z}}{Signed offset in hours and minutes from UTC, so
      \code{-0800} is 8 hours behind UTC.}
>>>>>>> e3ceeaa2
    \item{\code{\%Z}}{(output only.) Time zone as a character
      string (empty if not available).}
  }
  Where leading zeros are shown they will be used on output but are
  optional on input.
  
  Note that when \code{\%z} or \code{\%Z} is used for output with an
  object with an assigned timezone an attempt is made to use the values
  for that timezone --- but it is not guaranteed to succeed.
  
  Also defined in the current standards but less widely implemented
  (e.g. not for output on Windows) are
  \describe{
    \item{\code{\%C}}{Century (00--99): the integer part of the year
      divided by 100.}
    \item{\code{\%D}}{Date format such as \code{\%m/\%d/\%y}: ISO C99
      says it should be that exact format.}
    \item{\code{\%e}}{Day of the month as decimal number (1--31), with
      a leading space for a single-digit number.}
    \item{\code{\%F}}{Equivalent to \%Y-\%m-\%d (the ISO 8601 date
      format).}
    \item{\code{\%g}}{The last two digits of the week-based year
      (see \code{\%V}).  (Accepted but ignored on input.)}
    \item{\code{\%G}}{The week-based year (see \code{\%V}) as a decimal
      number.  (Accepted but ignored on input.)}
    \item{\code{\%h}}{Equivalent to \code{\%b}.}
    \item{\code{\%k}}{The 24-hour clock time with single digits preceded
      by a blank.}
    \item{\code{\%l}}{The 12-hour clock time with single digits preceded
      by a blank.}
    \item{\code{\%n}}{Newline on output, arbitrary whitespace on input.}
    \item{\code{\%r}}{The 12-hour clock time (using the locale's AM or PM).}
    \item{\code{\%R}}{Equivalent to \code{\%H:\%M}.}
    \item{\code{\%t}}{Tab on output, arbitrary whitespace on input.}
    \item{\code{\%T}}{Equivalent to \code{\%H:\%M:\%S}.}
    \item{\code{\%u}}{Weekday as a decimal number (1--7, Monday is 1).}
    \item{\code{\%V}}{Week of the year as decimal number (00--53) as
      defined in ISO 8601.
      If the week (starting on Monday) containing 1 January has four or
      more days in the new year, then it is considered week 1.  Otherwise, it
      is the last week of the previous year, and the next week is week
      1.  (Accepted but ignored on input.)}
  }
  For output there are also \code{\%O[dHImMUVwWy]} which may emit
  numbers in an alternative locale-dependent format (e.g. roman
  numerals), and \code{\%E[cCyYxX]} which can use an alternative
  \sQuote{era} (e.g. a different religious calendar).  Which of these
  are supported is OS-dependent.  These are accepted for input, but with
  the standard interpretation.

  Specific to \R is \code{\%OSn}, which for output gives the seconds
  truncated to \code{0 <= n <= 6} decimal places (and if \code{\%OS} is
  not followed by a digit, it uses the setting of
  \code{\link{getOption}("digits.secs")}, or if that is unset, \code{n =
  3}).  Further, for \code{strptime} \code{\%OS} will input seconds
  including fractional seconds.  Note that \code{\%S} ignores (and not
  rounds) fractional parts on output.

  The behaviour of other conversion specifications (and even if other
  character sequences commencing with \code{\%} \emph{are} conversion
  specifications) is system-specific.
#ifdef windows
  For output on Windows, a conversion specification is \code{\%}
  optionally followed by \code{#} and then by a single letter.  Any
  conversion specification which is unimplemented is ignored.
#endif
}
\value{
  The \code{format} methods and \code{strftime} return character vectors
  representing the time.  \code{NA} times are returned as \code{NA_character_}.

  \code{strptime} turns character representations into an object of
  class \code{"\link{POSIXlt}"}.  The timezone is used to set the
  \code{isdst} component and to set the \code{"tzone"} attribute if
  \code{tz != ""}.  If the specified time is invalid (for example
  \samp{"2010-02-30 08:00"}) all the components of the result are
  \code{NA}.  (NB: this does means exactly what it says -- if it is an
  invalid time, not just a time that does not exist in some timezone.)
  %% One of Master B Diggs moments of infamy
}
\note{
  The default formats follow the rules of the ISO 8601 international
  standard which expresses a day as \code{"2001-02-28"} and a time as
  \code{"14:01:02"} using leading zeroes as here.  The ISO form uses no
  space to separate dates and times.
  
  For \code{strptime} the input string need not specify the date
  completely: it is assumed that unspecified seconds, minutes or hours
  are zero, and an unspecified year, month or day is the current one.
  
  If the timezone specified is invalid on your system, what happens is
  system-specific but it will probably be ignored.

  OS facilities will probably not print years before 1 CE (aka 1 AD)
  correctly.

  Remember that in most timezones some times do not occur and some occur
  twice because of transitions to/from summer time.  \code{strptime}
  does not validate such times (it does not assume a specific timezone),
  but conversion by \code{\link{as.POSIXct}}) will do so.  Conversion by
  \code{strftime} and formatting/printing uses OS facilities and may
  (and does on Windows) return nonsensical results for non-existent
  times at DST transitions.
}
\references{
  International Organization for Standardization (2004, 2000, 1988, 1997,
  \dots)
  \emph{ISO 8601.  Data elements and interchange formats --
    Information interchange -- Representation of dates and times.}
  For links to versions available on-line see (at the time of writing)
  \url{http://www.qsl.net/g1smd/isopdf.htm}; for information on the
  current official version, see
  \url{http://www.iso.org/iso/en/prods-services/popstds/datesandtime.html}.
  
  The POSIX 1003.1 standard, which is in some respects stricter than ISO 8601.
}
\seealso{
  \link{DateTimeClasses} for details of the date-time classes;
  \link{locales} to query or set a locale.

  Your system's help pages on \code{strftime} and \code{strptime} to
  see how to specify their formats.

  (On some Unix-like systems \code{strptime} is replaced by corrected
  code from \samp{glibc}, when all the conversion specifications
  described here are supported, but with no alternative number
  representation nor era available in any locale.)

  Windows users will find no help page for \code{strptime}: code based
  on \samp{glibc} is used (with corrections), so all the conversion
  specifications described here are supported, but with no alternative
  number representation nor era available in any locale.
}
\examples{\donttest{
## locale-specific version of date()
format(Sys.time(), "\%a \%b \%d \%X \%Y \%Z")

## time to sub-second accuracy (if supported by the OS)
format(Sys.time(), "\%H:\%M:\%OS3")

## read in date info in format 'ddmmmyyyy'
## This will give NA(s) in some locales; setting the C locale
## as in the commented lines will overcome this on most systems.
## lct <- Sys.getlocale("LC_TIME"); Sys.setlocale("LC_TIME", "C")
x <- c("1jan1960", "2jan1960", "31mar1960", "30jul1960")
z <- strptime(x, "\%d\%b\%Y")
## Sys.setlocale("LC_TIME", lct)
z

## read in date/time info in format 'm/d/y h:m:s'
dates <- c("02/27/92", "02/27/92", "01/14/92", "02/28/92", "02/01/92")
times <- c("23:03:20", "22:29:56", "01:03:30", "18:21:03", "16:56:26")
x <- paste(dates, times)
strptime(x, "\%m/\%d/\%y \%H:\%M:\%S")

## time with fractional seconds
z <- strptime("20/2/06 11:16:16.683", "\%d/\%m/\%y \%H:\%M:\%OS")
z # prints without fractional seconds
op <- options(digits.secs=3)
z
options(op)

## timezones are not portable, but 'EST5EDT' comes pretty close.
(x <- strptime(c("2006-01-08 10:07:52", "2006-08-07 19:33:02"),
               "\%Y-\%m-\%d \%H:\%M:\%S", tz="EST5EDT"))
attr(x, "tzone")

## An RFC 822 header (Eastern Canada, during DST)
strptime("Tue, 23 Mar 2010 14:36:38 -0400",  "\%a, \%d \%b \%Y \%H:\%M:\%S \%z")
}}
\keyword{utilities}
\keyword{chron}<|MERGE_RESOLUTION|>--- conflicted
+++ resolved
@@ -1,10 +1,6 @@
 % File src/library/base/man/strptime.Rd
 % Part of the R package, http://www.R-project.org
-<<<<<<< HEAD
-% Copyright 1995-2009 R Core Development Team
-=======
 % Copyright 1995-2011 R Core Development Team
->>>>>>> e3ceeaa2
 % Distributed under GPL 2 or later
 
 \name{strptime}
@@ -55,11 +51,7 @@
   specified: any trailing characters are ignored.
 
   \code{strftime} is a wrapper for \code{format.POSIXlt}, and it and
-<<<<<<< HEAD
-  \code{format.POSIXct} first converts to class \code{"POSIXlt"} by
-=======
   \code{format.POSIXct} first convert to class \code{"POSIXlt"} by
->>>>>>> e3ceeaa2
   calling \code{\link{as.POSIXlt}}.  Note that only that conversion
   depends on the time zone.
 
@@ -113,23 +105,6 @@
     \item{\code{\%w}}{Weekday as decimal number (0--6, Sunday is 0).}
     \item{\code{\%W}}{Week of the year as decimal number (00--53) using
       Monday as the first day of week (and typically with the
-<<<<<<< HEAD
-      first Monday of the year as day 1 of week 1). The UK convention.}
-    \item{\code{\%x}}{Date, locale-specific.}
-    \item{\code{\%X}}{Time, locale-specific.}
-    \item{\code{\%y}}{Year without century (00--99). If you use this on
-      input, which century you get is system-specific.  So don't!  Most often
-      values 00 to 68 are prefixed by 20 and 69 to 99 by 19 -- that is
-      the behaviour specified by the 2001 POSIX standard, but it does
-      also say \sQuote{it is expected that in a future version of IEEE
-	Std 1003.1-2001 the default century inferred from a 2-digit year will
-	change}. 
-    }
-    \item{\code{\%Y}}{Year with century.}
-#ifdef unix
-    \item{\code{\%z}}{(output only.) Offset from Greenwich, so
-      \code{-0800} is 8 hours west of Greenwich.}
-=======
       first Monday of the year as day 1 of week 1).  The UK convention.}
     \item{\code{\%x}}{Date.  Locale-specific on output,
       \code{"\%y/\%m/\%d"} on input.}
@@ -148,7 +123,6 @@
       with agreement of the parties involved.} 
     \item{\code{\%z}}{Signed offset in hours and minutes from UTC, so
       \code{-0800} is 8 hours behind UTC.}
->>>>>>> e3ceeaa2
     \item{\code{\%Z}}{(output only.) Time zone as a character
       string (empty if not available).}
   }
