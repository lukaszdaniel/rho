/*CXXR $Id$
 *CXXR
 *CXXR This file is part of CXXR, a project to refactor the R interpreter
 *CXXR into C++.  It may consist in whole or in part of program code and
 *CXXR documentation taken from the R project itself, incorporated into
 *CXXR CXXR (and possibly MODIFIED) under the terms of the GNU General Public
 *CXXR Licence.
 *CXXR 
<<<<<<< HEAD
 *CXXR CXXR is Copyright (C) 2008-10 Andrew R. Runnalls, subject to such other
=======
 *CXXR CXXR is Copyright (C) 2008-12 Andrew R. Runnalls, subject to such other
>>>>>>> e3ceeaa2
 *CXXR copyrights and copyright restrictions as may be stated below.
 *CXXR 
 *CXXR CXXR is not part of the R project, and bugs and other issues should
 *CXXR not be reported via r-bugs or other R project channels; instead refer
 *CXXR to the CXXR website.
 *CXXR */

/*
 *  R : A Computer Language for Statistical Data Analysis
 *  Copyright (C) 1995, 1996  Robert Gentleman and Ross Ihaka
 *  Copyright (C) 1997--2008  The R Development Core Team
 *  Copyright (C) 2002--2005  The R Foundation
 *
 *  This program is free software; you can redistribute it and/or modify
 *  it under the terms of the GNU General Public License as published by
 *  the Free Software Foundation; either version 2 of the License, or
 *  (at your option) any later version.
 *
 *  This program is distributed in the hope that it will be useful,
 *  but WITHOUT ANY WARRANTY; without even the implied warranty of
 *  MERCHANTABILITY or FITNESS FOR A PARTICULAR PURPOSE.  See the
 *  GNU General Public License for more details.
 *
 *  You should have received a copy of the GNU General Public License
 *  along with this program; if not, a copy is available at
 *  http://www.r-project.org/Licenses/


 *  This is an extensive reworking by Paul Murrell of an original
 *  quick hack by Ross Ihaka designed to give a superset of the
 *  functionality in the AT&T Bell Laboratories GRZ library.
 *
 */

/* This should be regarded as part of the graphics engine */

#ifdef HAVE_CONFIG_H
#include <config.h>
#endif

#include <Defn.h>
#include <Graphics.h>
#include <GraphicsBase.h> /* registerBase */

using namespace CXXR;

<<<<<<< HEAD
static SEXP R_INLINE getSymbolValue(const char *symbolName)
=======
static SEXP R_INLINE getSymbolValue(SEXP symbol)
>>>>>>> e3ceeaa2
{
    if (TYPEOF(symbol) != SYMSXP)
	error("argument to 'getSymbolValue' is not a symbol");
    return findVar(symbol, R_BaseEnv);
}

/*
 *  DEVICE FUNCTIONS
 *
 *  R allows there to be (up to 64) multiple devices in
 *  existence at the same time.	 Only one device is the
 *  active device and all drawing occurs in this device
 *
 *  Each device has its own set of graphics parameters
 *  so that switching between devices, switches between
 *  their graphical contexts (e.g., if you set the line
 *  width on one device then switch to another device,
 *  don't expect to be using the line width you just set!)
 *
 *  Each device has additional device-specific graphics
 *  parameters which the device driver (i.e., NOT this
 *  generic graphics code) is wholly responsible for
 *  maintaining (including creating and destroying special
 *  resources such as X11 windows).
 *
 *  Each device has a display list which records every
 *  graphical operation since the last dpptr(dd)->newPage;
 *  this is used to redraw the output on the device
 *  when it is resized and to copy output from one device
 *  to another (this can be disabled, which is the default
 *  for postscript).
 *
 *  NOTE: that graphical operations should only be
 *  recorded in the displayList if they are "guaranteed"
 *  to succeed (to avoid heaps of error messages on a
 *  redraw) which means that the recording should be the
 *  last thing done in a graphical operation (see do_*
 *  in plot.c).
 *
 */

static int R_CurrentDevice = 0;
static int R_NumDevices = 1;
/*
   R_MaxDevices is defined in Rgraphics.h to be 64.  Slots are
   initiialized to be NULL, and returned to NULL when a device is
   removed.

   Slot 0 is the null device, and slot 63 is keep empty as a sentinel
   for over-allocation: if a driver fails to call
   R_CheckDeviceAvailable and uses this slot the device it allocated
   will be killed.

   'active' means has been successfully opened and is not in the
   process of being closed and destroyed.  We do this to allow for GUI
   callbacks starting to kill a device whilst another is being killed.
 */
static pGEDevDesc R_Devices[R_MaxDevices];
static Rboolean active[R_MaxDevices];

/* The following are used in CXXR to protect the displayList and
 * savedSnapshot fields of a device from garbage collection.
 * Functions setDisplayList() and saveSnapshot() update them in
 * parallel with the fields concerned.
 */
static GCRoot<> displayListGuards[R_MaxDevices];
static GCRoot<> savedSnapshotGuards[R_MaxDevices];

/* a dummy description to point to when there are no active devices */

static GEDevDesc nullDevice;

/* In many cases this is used to mean that the current device is
   the null device, and in others to mean that there is no open device.
   The two condiions are currently the same, as no way is provided to
   select the null device (selectDevice(0) immediately opens a device).

   But watch out if you intend to change the logic of any of this.
*/

/* Used in grid */
int NoDevices(void)
{
    return (R_NumDevices == 1 || R_CurrentDevice == 0);
}

int NumDevices(void)
{
    return R_NumDevices;
}

pGEDevDesc GEcurrentDevice(void)
{
    /* If there are no active devices
     * check the options for a "default device".
     * If there is one, start it up. */
    if (NoDevices()) {
	SEXP defdev = GetOption1(install("device"));
	if (isString(defdev) && length(defdev) > 0) {
	    SEXP devName = install(CHAR(STRING_ELT(defdev, 0)));
	    /*  Not clear where this should be evaluated, since
		grDevices need not be in the search path.
		So we look for it first on the global search path.
	    */
	    defdev = findVar(devName, R_GlobalEnv);
	    if(defdev != R_UnboundValue) {
		PROTECT(defdev = lang1(devName));
		eval(defdev, R_GlobalEnv);
		UNPROTECT(1);
	    } else {
		/* Not globally visible:
		   try grDevices namespace if loaded.
		   The option is unlikely to be set if it is not loaded,
		   as the default setting is in grDevices:::.onLoad.
		*/
		SEXP ns = findVarInFrame(R_NamespaceRegistry,
					 install("grDevices"));
		if(ns != R_UnboundValue &&
		   findVar(devName, ns) != R_UnboundValue) {
		    PROTECT(defdev = lang1(devName));
		    eval(defdev, ns);
		    UNPROTECT(1);
		} else
		    error(_("no active or default device"));
	    }
	} else if(TYPEOF(defdev) == CLOSXP) {
	    PROTECT(defdev = lang1(defdev));
	    eval(defdev, R_GlobalEnv);
	    UNPROTECT(1);
	} else
	    error(_("no active or default device"));
    }
    return R_Devices[R_CurrentDevice];
}

pGEDevDesc GEgetDevice(int i)
{
    return R_Devices[i];
}

int curDevice(void)
{
    return R_CurrentDevice;
}


int nextDevice(int from)
{
    if (R_NumDevices == 1)
	return 0;
    else {
	int i = from;
	int nextDev = 0;
	while ((i < (R_MaxDevices-1)) && (nextDev == 0))
	    if (active[++i]) nextDev = i;
	if (nextDev == 0) {
	    /* start again from 1 */
	    i = 0;
	    while ((i < (R_MaxDevices-1)) && (nextDev == 0))
		if (active[++i]) nextDev = i;
	}
	return nextDev;
    }
}

int prevDevice(int from)
{
    if (R_NumDevices == 1)
	return 0;
    else {
	int i = from;
	int prevDev = 0;
	while ((i > 1) && (prevDev == 0))
	    if (active[--i]) prevDev = i;
	if (prevDev == 0) {
	    /* start again from R_MaxDevices */
	    i = R_MaxDevices;
	    while ((i > 1) && (prevDev == 0))
		if (active[--i]) prevDev = i;
	}
	return prevDev;
    }
}

/* This should be called if you have a pointer to a GEDevDesc
 * and you want to find the corresponding device number
 */

int GEdeviceNumber(pGEDevDesc dd)
{
    int i;
    for (i = 1; i < R_MaxDevices; i++)
	if (R_Devices[i] == dd) return i;
    return 0;
}

/* This should be called if you have a pointer to a DevDesc
 * and you want to find the corresponding device number
 */
int ndevNumber(pDevDesc dd)
{
    int i;
    for (i = 1; i < R_MaxDevices; i++)
	if (R_Devices[i] != NULL && R_Devices[i]->dev == dd)
	    return i;
    return 0;
}

int selectDevice(int devNum)
{
    /* Valid to select nullDevice, but that will open a new device.
       See ?dev.set.
     */
    if((devNum >= 0) && (devNum < R_MaxDevices) &&
       (R_Devices[devNum] != NULL) && active[devNum])
    {
	pGEDevDesc gdd;

	if (!NoDevices()) {
	    pGEDevDesc oldd = GEcurrentDevice();
	    if (oldd->dev->deactivate) oldd->dev->deactivate(oldd->dev);
	}

	R_CurrentDevice = devNum;

	/* maintain .Device */
	gsetVar(R_DeviceSymbol,
<<<<<<< HEAD
		elt(getSymbolValue(".Devices"), devNum),
=======
		elt(getSymbolValue(R_DevicesSymbol), devNum),
>>>>>>> e3ceeaa2
		R_BaseEnv);

	gdd = GEcurrentDevice(); /* will start a device if current is null */
	if (!NoDevices()) /* which it always will be */
	    if (gdd->dev->activate) gdd->dev->activate(gdd->dev);
	return devNum;
    }
    else
	return selectDevice(nextDevice(devNum));
}

/* historically the close was in the [kK]illDevices.
   only use findNext= TRUE when shutting R dowm, and .Device[s] are not
   updated.
*/
static
void removeDevice(int devNum, Rboolean findNext)
{
    /* Not vaild to remove nullDevice */
    if((devNum > 0) && (devNum < R_MaxDevices) &&
       (R_Devices[devNum] != NULL) && active[devNum])
    {
	int i;
	SEXP s;
	pGEDevDesc g = R_Devices[devNum];

	active[devNum] = FALSE; /* stops it being selected again */
	R_NumDevices--;

	if(findNext) {
	    /* maintain .Devices */
	    PROTECT(s = getSymbolValue(R_DevicesSymbol));
	    for (i = 0; i < devNum; i++) s = CDR(s);
	    SETCAR(s, mkString(""));
	    UNPROTECT(1);

	    /* determine new current device */
	    if (devNum == R_CurrentDevice) {
		R_CurrentDevice = nextDevice(R_CurrentDevice);
		/* maintain .Device */
		gsetVar(R_DeviceSymbol,
<<<<<<< HEAD
			elt(getSymbolValue(".Devices"), R_CurrentDevice),
=======
			elt(getSymbolValue(R_DevicesSymbol), R_CurrentDevice),
>>>>>>> e3ceeaa2
			R_BaseEnv);

		/* activate new current device */
		if (R_CurrentDevice) {
		    pGEDevDesc gdd = GEcurrentDevice();
		    if(gdd->dev->activate) gdd->dev->activate(gdd->dev);
		}
	    }
	}
	g->dev->close(g->dev);
	GEdestroyDevDesc(g);
	R_Devices[devNum] = NULL;
    }
}

void GEkillDevice(pGEDevDesc gdd)
{
    removeDevice(GEdeviceNumber(gdd), TRUE);
}

void killDevice(int devNum)
{
    removeDevice(devNum, TRUE);
}


/* Used by front-ends via R_CleanUp to shutdown all graphics devices
   at the end of a session. Not the same as graphics.off(), and leaves
   .Devices and .Device in an invalid state. */
void KillAllDevices(void)
{
    /* Avoid lots of activation followed by removal of devices
       while (R_NumDevices > 1) killDevice(R_CurrentDevice);
    */
    int i;
    for(i = R_MaxDevices-1; i > 0; i--) removeDevice(i, FALSE);
    R_CurrentDevice = 0;  /* the null device, for tidyness */

    /* <FIXME> Disable this for now */
    /*
     * Free the font and encoding structures used by
     * PostScript, Xfig, and PDF devices
     */
    /* freeType1Fonts();
       </FIXME>*/

    /* FIXME: There should really be a formal graphics finaliser
     * but this is a good proxy for now.
     */
    unregisterBase();
}


#define checkArity_length					\
    checkArity(op, args);					\
    if(!LENGTH(CAR(args)))					\
	error(_("argument must have positive length"))

SEXP attribute_hidden do_devcontrol(SEXP call, SEXP op, SEXP args, SEXP env)
{
    int listFlag;
    pGEDevDesc gdd = GEcurrentDevice();

    checkArity(op, args);
    if(PRIMVAL(op) == 0) { /* dev.control */
	listFlag = asLogical(CAR(args));
	if(listFlag == NA_LOGICAL) error(_("invalid argument"));
	GEinitDisplayList(gdd);
	gdd->displayListOn = listFlag ? TRUE: FALSE;
    } else { /* dev.displaylist */
	listFlag = gdd->displayListOn;
    }
    return ScalarLogical(listFlag);
}

SEXP attribute_hidden do_devcopy(SEXP call, SEXP op, SEXP args, SEXP env)
{
    checkArity_length;
    GEcopyDisplayList(INTEGER(CAR(args))[0] - 1);
    return R_NilValue;
}

SEXP attribute_hidden do_devcur(SEXP call, SEXP op, SEXP args, SEXP env)
{
    checkArity(op, args);
    return ScalarInteger(curDevice() + 1);
}

SEXP attribute_hidden do_devnext(SEXP call, SEXP op, SEXP args, SEXP env)
{
    checkArity_length;
    return ScalarInteger( nextDevice(INTEGER(CAR(args))[0] - 1) + 1 );
}

SEXP attribute_hidden do_devprev(SEXP call, SEXP op, SEXP args, SEXP env)
{
    checkArity_length;
    return ScalarInteger( prevDevice(INTEGER(CAR(args))[0] - 1) + 1 );
}

SEXP attribute_hidden do_devset(SEXP call, SEXP op, SEXP args, SEXP env)
{
    int devNum = INTEGER(CAR(args))[0] - 1;
    checkArity(op, args);
    return ScalarInteger( selectDevice(devNum) + 1 );
}

SEXP attribute_hidden do_devoff(SEXP call, SEXP op, SEXP args, SEXP env)
{
    checkArity_length;
    killDevice(INTEGER(CAR(args))[0] - 1);
    return R_NilValue;
}

/* A common construction in some graphics devices */
pGEDevDesc desc2GEDesc(pDevDesc dd)
{
    int i;
    for (i = 1; i < R_MaxDevices; i++)
	if (R_Devices[i] != NULL && R_Devices[i]->dev == dd)
	    return R_Devices[i];
    /* shouldn't happen ...
       but might if device is not yet registered or being killed */
    return R_Devices[0]; /* safe as will not replay a displayList */
}

/* ------- interface for creating devices ---------- */

void R_CheckDeviceAvailable(void)
{
    if (R_NumDevices >= R_MaxDevices - 1)
	error(_("too many open devices"));
}

Rboolean R_CheckDeviceAvailableBool(void)
{
    if (R_NumDevices >= R_MaxDevices - 1) return FALSE;
    else return TRUE;
}

void GEaddDevice(pGEDevDesc gdd)
{
    int i;
    Rboolean appnd;
    SEXP s, t;
    pGEDevDesc oldd;

    PROTECT(s = getSymbolValue(R_DevicesSymbol));

    if (!NoDevices())  {
	oldd = GEcurrentDevice();
	if(oldd->dev->deactivate) oldd->dev->deactivate(oldd->dev);
    }

    /* find empty slot for new descriptor */
    i = 1;
    if (CDR(s) == R_NilValue)
	appnd = TRUE;
    else {
	s = CDR(s);
	appnd = FALSE;
    }
    while (R_Devices[i] != NULL) {
	i++;
	if (CDR(s) == R_NilValue)
	    appnd = TRUE;
	else
	    s = CDR(s);
    }
    R_CurrentDevice = i;
    R_NumDevices++;
    R_Devices[i] = gdd;
    gdd->index = i;
    active[i] = TRUE;

    GEregisterWithDevice(gdd);
    if(gdd->dev->activate) gdd->dev->activate(gdd->dev);

    /* maintain .Devices (.Device has already been set) */
    PROTECT(t = ScalarString(STRING_ELT(getSymbolValue(R_DeviceSymbol), 0)));
    if (appnd)
	SETCDR(s, CONS(t, R_NilValue));
    else
	SETCAR(s, t);

    UNPROTECT(2);

    /* In case a device driver did not call R_CheckDeviceAvailable
       before starting its allocation, we complete the allocation and
       then call killDevice here.  This ensures that the device gets a
       chance to deallocate its resources and the current active
       device is restored to a sane value. */
    if (i == R_MaxDevices - 1) {
	killDevice(i);
	error(_("too many open devices"));
    }
}

/* conveniende wrapper */
void GEaddDevice2(pGEDevDesc gdd, const char *name)
{
    gsetVar(R_DeviceSymbol, mkString(name), R_BaseEnv);
    GEaddDevice(gdd);
    GEinitDisplayList(gdd);
}

Rboolean Rf_GetOptionDeviceAsk(void); /* from options.c */

/* Create a GEDevDesc, given a pDevDesc
 */
pGEDevDesc GEcreateDevDesc(pDevDesc dev)
{
    /* Wrap the device description within a graphics engine
     * device description (add graphics engine information
     * to the device description).
     */
    pGEDevDesc gdd = static_cast<GEDevDesc*>( calloc(1, sizeof(GEDevDesc)));
    /* NULL the gesd array
     */
    int i;
    if (!gdd)
	error(_("not enough memory to allocate device (in GEcreateDevDesc)"));
    for (i = 0; i < MAX_GRAPHICS_SYSTEMS; i++) gdd->gesd[i] = NULL;
    gdd->index = -1;
    gdd->dev = dev;
    gdd->displayListOn = dev->displayListOn;
    gdd->displayList = R_NilValue; /* gc needs this */
    gdd->savedSnapshot = R_NilValue; /* gc needs this */
    gdd->dirty = FALSE;
    gdd->recordGraphics = TRUE;
    gdd->ask = Rf_GetOptionDeviceAsk();
    gdd->dev->eventEnv = R_NilValue;  /* gc needs this */
    return gdd;
}


void attribute_hidden InitGraphics(void)
{
    int i;
    SEXP s, t;

    R_Devices[0] = &nullDevice;
    active[0] = TRUE;
    for (i = 1; i < R_MaxDevices; i++) {
	R_Devices[i] = NULL;
	active[i] = FALSE;
    }

    /* init .Device and .Devices */
    PROTECT(s = mkString("null device"));
    gsetVar(R_DeviceSymbol, s, R_BaseEnv);
    PROTECT(t = mkString("null device"));
    gsetVar(R_DevicesSymbol, CONS(t, R_NilValue), R_BaseEnv);
    UNPROTECT(2);

    /* Register the base graphics system with the graphics engine
     */
    registerBase();
}


void NewFrameConfirm(pDevDesc dd)
{
    if(!R_Interactive) return;
    /* dd->newFrameConfirm(dd) will either handle this, or return
       FALSE to ask for the engine to do so. */
    if(dd->newFrameConfirm && dd->newFrameConfirm(dd)) ;
    else {
	unsigned char buf[1024];
	R_ReadConsole(_("Hit <Return> to see next plot: "), buf, 1024, 0);
    }
}

/* This needs to manage R_Visible */
SEXP attribute_hidden do_devAskNewPage(SEXP call, SEXP op, SEXP args, SEXP env)
{
    int ask;
    pGEDevDesc gdd = GEcurrentDevice();
    Rboolean oldask = gdd->ask;

    checkArity(op, args);
    if (!isNull(CAR(args))) {
	ask = asLogical(CAR(args));
	if (ask == NA_LOGICAL)
	    error(_("invalid '%s' argument"), "ask");
	gdd->ask = CXXRCONSTRUCT(Rboolean, ask);
	R_Visible = FALSE;
    } else R_Visible = TRUE;

    return ScalarLogical(oldask);
}

SEXP attribute_hidden do_devsize(SEXP call, SEXP op, SEXP args, SEXP env)
{
    SEXP ans;
    pDevDesc dd = GEcurrentDevice()->dev;
    double left, right, bottom, top;

    dd->size(&left, &right, &bottom, &top, dd);
    ans = allocVector(REALSXP, 2);
    REAL(ans)[0] = fabs(right - left);
    REAL(ans)[1] = fabs(bottom - top);
    return(ans);
}

<<<<<<< HEAD
=======
SEXP attribute_hidden do_devholdflush(SEXP call, SEXP op, SEXP args, SEXP env)
{
    pDevDesc dd = GEcurrentDevice()->dev;

    checkArity(op, args);
    int level = asInteger(CAR(args));
    if(dd->holdflush && level != NA_INTEGER) level = (dd->holdflush(dd, level));
    else level = 0;
    return ScalarInteger(level);
}

SEXP attribute_hidden do_devcap(SEXP call, SEXP op, SEXP args, SEXP env)
{
    SEXP ans;
    int i = 0;
    pDevDesc dd = GEcurrentDevice()->dev;

    checkArity(op, args);

    PROTECT(ans = allocVector(INTSXP, 9));
    INTEGER(ans)[i] = dd->haveTransparency;
    INTEGER(ans)[++i] = dd->haveTransparentBg;
    /* These will be NULL if the device does not define them */
    INTEGER(ans)[++i] = (dd->raster != NULL) ? dd->haveRaster : 1;
    INTEGER(ans)[++i] = (dd->cap != NULL) ? dd->haveCapture : 1;
    INTEGER(ans)[++i] = (dd->locator != NULL) ? dd->haveLocator : 1;
    INTEGER(ans)[++i] = int(dd->canGenMouseDown);
    INTEGER(ans)[++i] = int(dd->canGenMouseMove);
    INTEGER(ans)[++i] = int(dd->canGenMouseUp);
    INTEGER(ans)[++i] = int(dd->canGenKeybd);
    /* FIXME:  there should be a way for a device to declare its own
               events, and return information on how to set them */

    UNPROTECT(1);
    return ans;
}

SEXP attribute_hidden do_devcapture(SEXP call, SEXP op, SEXP args, SEXP env)
{
    int i, col, row, nrow, ncol, size;
    Rboolean native;
    pGEDevDesc gdd = GEcurrentDevice();
    int *rint;
    SEXP raster, image, idim;
    
    checkArity(op, args);

    native = CXXRCONSTRUCT(Rboolean, asLogical(CAR(args)));
    if (native != TRUE) native = FALSE;

    raster = GECap(gdd);
    if (isNull(raster)) /* NULL = unsupported */
	return raster;

    PROTECT(raster);
    if (native) {
	setAttrib(raster, R_ClassSymbol, mkString("nativeRaster"));
	UNPROTECT(1);
	return raster;
    }

    /* non-native, covert to color strings (this is based on grid.cap) */
    size = LENGTH(raster);
    nrow = INTEGER(getAttrib(raster, R_DimSymbol))[0];
    ncol = INTEGER(getAttrib(raster, R_DimSymbol))[1];
        
    PROTECT(image = allocVector(STRSXP, size));
    rint = INTEGER(raster);
    for (i = 0; i < size; i++) {
	col = i % ncol + 1;
	row = i / ncol + 1;
	SET_STRING_ELT(image, (col - 1) * nrow + row - 1, 
		       mkChar(col2name(rint[i])));
    }
        
    PROTECT(idim = allocVector(INTSXP, 2));
    INTEGER(idim)[0] = nrow;
    INTEGER(idim)[1] = ncol;
    setAttrib(image, R_DimSymbol, idim);
    UNPROTECT(3);

    return image;    
}

>>>>>>> e3ceeaa2
// CXXR mutator functions:

void setDisplayList(pGEDevDesc dev, SEXP newDisplayList)
{
    dev->displayList = newDisplayList;
    if (dev->index >= 0)
	displayListGuards[dev->index] = newDisplayList;
}

void saveSnapshot(pGEDevDesc dev, SEXP newSnapshot)
{
    dev->savedSnapshot = newSnapshot;
    if (dev->index >= 0)
	savedSnapshotGuards[dev->index] = newSnapshot;
}<|MERGE_RESOLUTION|>--- conflicted
+++ resolved
@@ -6,11 +6,7 @@
  *CXXR CXXR (and possibly MODIFIED) under the terms of the GNU General Public
  *CXXR Licence.
  *CXXR 
-<<<<<<< HEAD
- *CXXR CXXR is Copyright (C) 2008-10 Andrew R. Runnalls, subject to such other
-=======
  *CXXR CXXR is Copyright (C) 2008-12 Andrew R. Runnalls, subject to such other
->>>>>>> e3ceeaa2
  *CXXR copyrights and copyright restrictions as may be stated below.
  *CXXR 
  *CXXR CXXR is not part of the R project, and bugs and other issues should
@@ -57,11 +53,7 @@
 
 using namespace CXXR;
 
-<<<<<<< HEAD
-static SEXP R_INLINE getSymbolValue(const char *symbolName)
-=======
 static SEXP R_INLINE getSymbolValue(SEXP symbol)
->>>>>>> e3ceeaa2
 {
     if (TYPEOF(symbol) != SYMSXP)
 	error("argument to 'getSymbolValue' is not a symbol");
@@ -289,11 +281,7 @@
 
 	/* maintain .Device */
 	gsetVar(R_DeviceSymbol,
-<<<<<<< HEAD
-		elt(getSymbolValue(".Devices"), devNum),
-=======
 		elt(getSymbolValue(R_DevicesSymbol), devNum),
->>>>>>> e3ceeaa2
 		R_BaseEnv);
 
 	gdd = GEcurrentDevice(); /* will start a device if current is null */
@@ -335,11 +323,7 @@
 		R_CurrentDevice = nextDevice(R_CurrentDevice);
 		/* maintain .Device */
 		gsetVar(R_DeviceSymbol,
-<<<<<<< HEAD
-			elt(getSymbolValue(".Devices"), R_CurrentDevice),
-=======
 			elt(getSymbolValue(R_DevicesSymbol), R_CurrentDevice),
->>>>>>> e3ceeaa2
 			R_BaseEnv);
 
 		/* activate new current device */
@@ -645,8 +629,6 @@
     return(ans);
 }
 
-<<<<<<< HEAD
-=======
 SEXP attribute_hidden do_devholdflush(SEXP call, SEXP op, SEXP args, SEXP env)
 {
     pDevDesc dd = GEcurrentDevice()->dev;
@@ -731,7 +713,6 @@
     return image;    
 }
 
->>>>>>> e3ceeaa2
 // CXXR mutator functions:
 
 void setDisplayList(pGEDevDesc dev, SEXP newDisplayList)
